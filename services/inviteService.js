--- conflicted
+++ resolved
@@ -1,24 +1,9 @@
-<<<<<<< HEAD
-const { admin, getFirestore } = require('../firebaseAdmin');
-=======
 // services/inviteService.js
->>>>>>> 0e3edbec
 const { v4: uuidv4 } = require('uuid');
 const crypto = require('crypto');
 const jwt = require('jsonwebtoken');
 const QRCode = require('qrcode');
 const moment = require('moment');
-<<<<<<< HEAD
-
-const logoURL = process.env.PLACE_HOLDER_IMG;
-
-exports.getInviteById = async (inviteId) => {
-  
-  logger.info(`Iniciando a busca pelo convite ${inviteId}`, {
-    service: 'inviteService',
-    function: 'getInviteById',
-    inviteId,
-=======
 const { logger } = require('../logger');
 const Invite = require('../models/Invite');
 const User = require('../models/User');
@@ -46,7 +31,6 @@
     service: 'inviteService', 
     function: 'checkInvite', 
     inviteId 
->>>>>>> 0e3edbec
   });
 
   try {
@@ -283,14 +267,6 @@
   }
 };
 
-<<<<<<< HEAD
-exports.canSendInvite = async (req) => {
-  const db = getFirestore(); // Garante a inicialização do Firestore
-  const userId = req.uid;
-  const email = req.body.email; // Supondo que o email seja enviado no corpo da requisição
-  logger.info('Iniciando verificação se pode enviar convite', { service: 'inviteService', function: 'canSendInvite', userId, email });
-
-=======
 /**
  * Verifica se um usuário pode enviar convite para determinado email
  * @param {string} userId - ID do usuário
@@ -305,7 +281,6 @@
     email
   });
   
->>>>>>> 0e3edbec
   try {
     // 1. Verificar se o usuário existe
     const user = await User.getById(userId);
@@ -392,26 +367,6 @@
   }
 };
 
-<<<<<<< HEAD
-exports.generateInvite = async (req) => {
-  const db = await getFirestore(); // Garante a inicialização do Firestore
-  const inviteData = await req;
-  const userId = req.userId; 
-  const friendFoto = process.env.CLAUD_PROFILE_IMG;
-  const inviteId = uuidv4();
-  const { email, friendName } = inviteData;
-  const type = 'convite';
-  const conteudo = `O convite foi enviado com sucesso para ${friendName}`;
-  const url = `https://eloscloud.com`;
-  let senderName, senderPhotoURL;
-  
-  const baseUrl = process.env.NODE_ENV === 'development' 
-  ? 'http://localhost:3000'
-  : 'https://eloscloud.com';
-  
-  logger.info('inviteData no generateInvite:', { service: 'inviteService', function: 'generateInvite', inviteData });
-
-=======
 /**
  * Gera e envia novo convite
  * @param {string} userId - ID do usuário remetente
@@ -430,7 +385,6 @@
     friendName
   });
   
->>>>>>> 0e3edbec
   try {
     // Verificar permissão de envio
     const { canSend, user, existingInvite } = await canSendInvite(userId, email);
@@ -481,186 +435,6 @@
     
     // Usar transação para criar convite e registrar no sistema de emails
     await db.runTransaction(async (transaction) => {
-<<<<<<< HEAD
-      const createdAt = admin.firestore.FieldValue.serverTimestamp();
-      const expiresAt = admin.firestore.Timestamp.fromDate(new Date(Date.now() + 5 * 24 * 60 * 60 * 1000));
-
-      const inviteDataMail = {
-        email,
-        senderId: userId,
-        friendName,
-        senderName,
-        inviteId,
-        createdAt,
-        senderPhotoURL,
-        status: 'pending',
-        expiresAt
-      };
-
-      logger.info('Salvando convite com os seguintes dados:', { inviteDataMail });
-
-      transaction.set(inviteRef, inviteDataMail, { merge: true });
-      logger.info('Convite criado', { service: 'inviteService', function: 'generateInvite', inviteData: inviteDataMail });
-
-      const mailData = {
-        to: email,
-        subject: '[ElosCloud] Bilhete de Embarque',
-        createdAt,
-        expiresAt,
-        status: 'pending',
-        data: {
-          inviteId,
-          senderId: userId,
-          friendName,
-          url: `${baseUrl}/invite/validate/${inviteId}`,
-        }
-      };
-
-      logger.info('Salvando email com os seguintes dados:', { mailData });
-      transaction.set(mailRef, mailData);
-      logger.info('Dados de email criados', { service: 'inviteService', function: 'generateInvite', mailData });
-    });
-
-    const qrCodeBuffer = await QRCode.toDataURL(`${baseUrl}/invite/validate/${inviteId}`);
-    console.log(qrCodeBuffer)
-    const hashedInviteId = crypto.createHash('sha256').update(inviteId).digest('hex');
-    const maskedHashedInviteId = hashedInviteId.substring(0, 4) + '******' + hashedInviteId.substring(hashedInviteId.length - 4);
-
-    const content = 
-    `
-  <table width="100%" border="0" cellspacing="0" cellpadding="0">
-    <tr>
-      <td align="center" valign="top" style="padding: 10px;">
-        <table width="100%" border="0" cellspacing="0" cellpadding="0" style="background-color: rgba(255, 255, 255, 0.7); padding: 15px; border-radius: 8px;">
-          <tr>
-            <td align="left" valign="top" style="padding: 10px;">
-              <img src="${senderPhotoURL}" alt="${senderName}" width="60" height="60" style="border-radius: 50%; object-fit: cover; margin-right: 15px; display: block;" />
-            </td>
-            <td align="left" valign="top">
-              <p style="margin: 0;"><strong>Enviado Por:</strong></p>
-              <p style="margin: 0; font-size: 20px;">${senderName}</p>
-            </td>
-          </tr>
-        </table>
-      </td>
-    </tr>
-    <tr>
-      <td align="center" valign="top" style="padding: 10px;">
-        <table width="100%" border="0" cellspacing="0" cellpadding="0" style="background-color: rgba(255, 255, 255, 0.7); padding: 15px; border-radius: 8px;">
-          <tr>
-            <td align="left" valign="top" style="padding: 10px;">
-              <img src="${friendFoto}" alt="${friendName}" width="60" height="60" style="border-radius: 50%; object-fit: cover; margin-right: 15px; display: block;" />
-            </td>
-            <td align="left" valign="top">
-              <p style="margin: 0;"><strong>Convite para:</strong></p>
-              <p style="margin: 0; font-size: 20px;">${friendName}</p>
-            </td>
-          </tr>
-        </table>
-      </td>
-    </tr>
-    <tr>
-      <td align="center" valign="top" style="padding: 10px;">
-        <table width="100%" border="0" cellspacing="0" cellpadding="0" style="background-color: rgba(255, 255, 255, 0.7); padding: 15px; border-radius: 8px; text-align: center; color: rgba(0, 0, 255, 0.5)">
-          <tr>
-            <td>
-              <p><strong>DESTINO:</strong> ELOSAPP</p>
-              <p><strong>PASSAGEIRO:</strong> ${friendName}</p>
-              <p><strong>CREDENCIAL:</strong> ${maskedHashedInviteId}</p>
-              <p><strong>GERADO EM:</strong> ${new Date().toLocaleDateString()}</p>
-              <p><strong>EXPIRA EM:</strong> ${new Date(Date.now() + 5 * 24 * 60 * 60 * 1000).toLocaleDateString()}</p>
-            </td>
-          </tr>
-        </table>
-      </td>
-    </tr>
-     <tr>
-<td align="center" valign="top" style="padding: 10px;">
-     
-        <div class="highlight">
-         Instruções
-        </div>
-    
-<table width="100%" border="0" cellspacing="0" cellpadding="0" style="background-color: rgba(255, 255, 255, 0.7); padding: 15px; border-radius: 8px;">
-  <tr>
-    <td align="left" valign="top" style="padding: 10px;">
-      <table width="100%" border="0" cellspacing="0" cellpadding="0">
-        <tr>
-          <td width="20%" align="left" valign="top">
-            <p style="margin: 0; font-size: 18px;"><strong>&#10112; Aceitar</strong></p>
-            <p style="margin: 0; font-size: 16px;">Clique no botão Aceitar Convite</p>
-          </td>
-        </tr>
-        <tr>
-          <td width="20%" align="left" valign="top">
-            <p style="margin: 0; font-size: 18px;"><strong>&#10113; Validar E-mail</strong></p>
-            <p style="margin: 0; font-size: 16px;">Informe o e-mail que você recebeu o convite</p>
-          </td>
-        </tr>
-        <tr>
-          <td width="20%" align="left" valign="top">
-            <p style="margin: 0; font-size: 18px;"><strong>&#10114; Validar Nome</strong></p>
-            <p style="margin: 0; font-size: 16px;">Informe o seu nome exatamente como neste convite</p>
-          </td>
-        </tr>
-        <tr>
-          <td width="20%" align="left" valign="top">
-            <p style="margin: 0; font-size: 18px;"><strong>&#10115; Validar Convite</strong></p>
-            <p style="margin: 0; font-size: 16px;">Clique no botão Validar Convite</p>
-          </td>
-        </tr>
-        <tr>
-          <td width="20%" align="left" valign="top">
-            <p style="margin: 0; font-size: 18px;"><strong>&#10116; Registrar</strong></p>
-            <p style="margin: 0; font-size: 16px;">Na pagina de registro escolha sua forma preferida</p>
-          </td>
-        </tr>
-        <tr>
-          <td width="20%" align="left" valign="top">
-            <p style="margin: 0; font-size: 18px;"><strong>&#10117; Confirmar Registro</strong></p>
-            <p style="margin: 0; font-size: 16px;">Clique no botão Criar Conta</p>
-          </td>
-        </tr>
-        <tr>
-          <td width="20%" align="left" valign="top">
-            <p style="margin: 0; font-size: 18px;"><strong>&#10118; Boas-vindas</strong></p>
-            <p style="margin: 0; font-size: 16px;">Parabéns! Um e-mail de boas-vindas será enviado</p>
-          </td>
-        </tr>
-      </table>
-    </td>
-  </tr>
-</table>
-      </td>
-    </tr>
-    <tr>
-      <td align="center" valign="top" style="padding: 10px;">
-      <a href="${baseUrl}/invite/validate/${inviteId}" class="button">
-          Aceitar Convite
-        </a>
-      </td>
-    </tr>
-    <tr>
-      <td align="center" valign="top" style="padding: 10px;">
-        <img src="${qrCodeBuffer}" alt="QR Code" width="150" height="150" style="display: block; margin: auto;" />
-      </td>
-    </tr>
-    <tr>
-      <td align="center" valign="top" style="padding: 10px;">
-        <p style="background-color: rgba(255, 255, 255, 0.7); padding: 15px; border-radius: 8px; text-align: center; font-size: 16px; color: #333;">
-          Clique no botão ou escaneie o QRCode para validar o seu convite e se registrar!
-        </p>
-        <p style="background-color: rgba(255, 255, 255, 0.7); padding: 15px; border-radius: 8px; text-align: center; font-size: 16px; color: #333;">
-    Não se interessou? Sem problemas, basta ignorar este e-mail.
-        </p>
-      </td>
-    </tr>
-    
-  </table>
-`;
-
-    const emailData = {
-=======
       // 1. Salvar o convite
       transaction.set(inviteRef, {
         ...inviteData,
@@ -673,7 +447,6 @@
     // Enviar email usando o novo serviço de email com template
     const emailService = require('../services/emailService');
     const emailResult = await emailService.sendEmail({
->>>>>>> 0e3edbec
       to: email,
       subject: '[ElosCloud] Bilhete de Embarque',
       templateType: 'convite',
@@ -740,10 +513,6 @@
   }
 };
 
-<<<<<<< HEAD
-exports.validateInvite = async (inviteId, email, nome) => {
-  const db = getFirestore(); // Garante a inicialização do Firestore
-=======
 /**
  * Reenvia um convite existente
  * @param {string} inviteId - ID do convite a reenviar
@@ -758,7 +527,6 @@
     userId
   });
   
->>>>>>> 0e3edbec
   try {
     // Carregar o convite
     const { invite, inviteRef } = await Invite.getById(inviteId);
@@ -867,123 +635,6 @@
   }
 };
 
-<<<<<<< HEAD
-    logger.info('Dados do convite recuperados do Firestore:', { invite });
-
-    await db.runTransaction(async (transaction) => {
-      logger.info(`Iniciando transação para validar o convite ${inviteId}`, {
-        service: 'inviteService',
-        function: 'validateInvite',
-        inviteId,
-        email,
-        nome
-      });
-
-      const inviteDoc = await transaction.get(inviteRef);
-
-      if (!inviteDoc.exists) {
-        logger.error(`Convite ${inviteId} não encontrado`, {
-          service: 'inviteService',
-          function: 'validateInvite',
-          inviteId,
-          email,
-          nome
-        });
-        throw new Error('[invalid-data]Convite inválido.');
-      }
-      
-      const inviteData = inviteDoc.data();
-
-      if (inviteData.status !== 'pending') {
-        logger.error(`Convite ${inviteId} não está pendente`, {
-          service: 'inviteService',
-          function: 'validateInvite',
-          inviteId,
-          email,
-          nome,
-          status: inviteData.status
-        });
-        throw new Error('[invalid-status]Convite inválido.');
-      }
-      
-      if (inviteData.email !== email) {
-        logger.error(`E-mail ${email} não confere para o convite ${inviteId}`, {
-          service: 'inviteService',
-          function: 'validateInvite',
-          inviteId,
-          email,
-          nome,
-          inviteEmail: inviteData.email
-        });
-        throw new Error('[invalid-email] E-mail não confere.');
-      }
-      
-      if (inviteData.friendName.trim().toLowerCase() !== nome.trim().toLowerCase()) {
-        logger.error(`Nome ${nome} não confere para o convite ${inviteId}`, {
-          service: 'inviteService',
-          function: 'validateInvite',
-          inviteId,
-          email,
-          nome,
-          inviteNome: inviteData.friendName
-        });
-        throw new Error('[invalid-name]O nome não confere.');
-      }
-      
-      const expiresAt = inviteData.expiresAt;
-
-      if (expiresAt && expiresAt.toMillis() < Date.now()) {
-        logger.error(`Convite ${inviteId} expirou em ${expiresAt.toDate()}`, {
-          service: 'inviteService',
-          function: 'validateInvite',
-          inviteId,
-          email,
-          nome,
-          expiresAt: expiresAt.toDate()
-        });
-        throw new Error('[invalid-expired]Convite expirado.');
-      }
-
-      logger.info('Comparando validade do convite:', {
-        expiresAtMillis: expiresAt.toMillis(),
-        currentMillis: Date.now(),
-        expiresAtDate: expiresAt.toDate(),
-        currentDate: new Date()
-      });
-      
-
-      logger.info('Comparando os nomes:', {
-        nomeInformado: nome,
-        nomeArmazenado: inviteData.friendName,
-        nomeInformadoNormalizado: nome.trim().toLowerCase(),
-        nomeArmazenadoNormalizado: inviteData.friendName.trim().toLowerCase()
-      });
-      
-
-      logger.info(`Validando convite ${inviteId} para o e-mail ${email}`, {
-        service: 'inviteService',
-        function: 'validateInvite',
-        inviteId,
-        email,
-        nome
-      });
-
-      transaction.update(inviteRef, 
-        { 
-          validatedBy: email, 
-          status: 'used',
-          nome: nome,
-          validatedAt: admin.firestore.FieldValue.serverTimestamp()
-         });
-
-      logger.info(`Convite ${inviteId} validado com sucesso`, {
-        service: 'inviteService',
-        function: 'validateInvite',
-        inviteId,
-        email,
-        nome
-      });
-=======
 /**
  * Recupera convites enviados por um usuário
  * @param {string} userId - ID do usuário remetente
@@ -1019,7 +670,6 @@
           !isExpired && 
           (!invite.lastSentAt || moment().diff(moment(invite.lastSentAt.toDate()), 'hours') >= RESEND_COOLDOWN_HOURS)
       };
->>>>>>> 0e3edbec
     });
   } catch (error) {
     logger.error('Erro ao buscar convites enviados', {
@@ -1100,13 +750,6 @@
   }
 };
 
-<<<<<<< HEAD
-exports.resendInvite = async (inviteId, userId) => {
-  const db = getFirestore(); // Garante a inicialização do Firestore
-
-  logger.info('Reenviando convite', { service: 'inviteService', function: 'resendInvite', inviteId, userId });
-
-=======
 /**
  * Obtém detalhes de um convite específico
  * @param {string} inviteId - ID do convite
@@ -1119,7 +762,6 @@
     inviteId
   });
   
->>>>>>> 0e3edbec
   try {
     const { invite } = await Invite.getById(inviteId);
     
@@ -1144,60 +786,7 @@
       service: 'inviteService',
       function: 'getInviteById',
       inviteId,
-<<<<<<< HEAD
-      inviteRef
-    });
-
-    return await db.runTransaction(async (transaction) => {
-      const inviteDoc = await transaction.get(inviteRef);
-      
-      if (!inviteDoc.exists) {
-        logger.error('Convite não encontrado', { service: 'inviteService', function: 'resendInvite', inviteId });
-        throw new Error('Convite não encontrado');
-      }
-      
-      const inviteData = inviteDoc.data();
-      
-      if (inviteData.senderId !== userId) {
-        logger.error('Usuário não autorizado a reenviar este convite', { service: 'inviteService', function: 'resendInvite', inviteId, userId });
-        throw new Error('Usuário não autorizado a reenviar este convite');
-      }
-      
-      if (inviteData.status !== 'pending') {
-        logger.error('Convite não pode ser reenviado', { service: 'inviteService', function: 'resendInvite', inviteId, status: inviteData.status });
-        throw new Error('Convite não pode ser reenviado');
-      }
-      
-      const now = admin.firestore.Timestamp.fromDate(new Date(Date.now()))
-      const oneHourAgo = new admin.firestore.Timestamp(now.seconds - 3600, now.nanoseconds);
-      
-      if (inviteData.lastSentAt && inviteData.lastSentAt > oneHourAgo) {
-        logger.error('Convite foi reenviado recentemente', { service: 'inviteService', function: 'resendInvite', inviteId, lastSentAt: inviteData.lastSentAt });
-        throw new Error('Convite foi reenviado recentemente. Aguarde uma hora antes de reenviar.');
-      }
-      
-      //Update the invite document
-      transaction.update(inviteRef, { 
-        lastSentAt: now,
-        resendCount: admin.firestore.FieldValue.increment(1)
-      });
-      
-      // Resend the email
-      await sendEmail({
-        to: inviteData.email,
-        subject: '[ElosCloud] Lembrete de Convite',
-        content: `Olá ${inviteData.friendName}, este é um lembrete do seu convite para se juntar ao ElosCloud. Clique no link abaixo para aceitar o convite: https://eloscloud.com/invite?inviteId=${inviteId}`,
-        userId: userId,
-        friendName: inviteData.friendName,
-        inviteId: inviteId,
-        type: 'convite_lembrete'
-      });
-      
-      logger.info('Convite reenviado com sucesso', { service: 'inviteService', function: 'resendInvite', inviteId });
-      return { success: true, message: 'Convite reenviado com sucesso' };
-=======
       error: error.message
->>>>>>> 0e3edbec
     });
     
     if (error instanceof HttpError) {
@@ -1208,180 +797,6 @@
   }
 };
 
-<<<<<<< HEAD
-exports.invalidateInvite = async (inviteId, newUserId) => {
-  const db = getFirestore(); // Garante a inicialização do Firestore
-  try {
-    await db.runTransaction(async (transaction) => {
-      const inviteRef = db.collection('convites').doc(inviteId);
-      const inviteDoc = await transaction.get(inviteRef);
-
-      if (!inviteDoc.exists) {
-        throw new Error('Invite not found.');
-      }
-
-      const inviteData = inviteDoc.data();
-
-      if (inviteData.status === 'used') {
-        throw new Error('Invite already used.');
-      }
-
-      transaction.update(inviteRef, { status: 'used' });
-
-      const welcomeContent = `
-  <table width="100%" border="0" cellspacing="0" cellpadding="0">
-  <tr>
-    <td align="center" valign="top" style="padding: 10px;">
-      <table width="100%" border="0" cellspacing="0" cellpadding="0" style="background-color: rgba(255, 255, 255, 0.7); padding: 15px; border-radius: 8px;">
-        <tr>
-          <td align="left" valign="top" style="padding: 10px;">
-            <img src="${logoURL}" alt="ElosCloud" width="60" height="60" style="border-radius: 50%; object-fit: cover; margin-right: 15px; display: block;" />
-          </td>
-          <td align="left" valign="top">
-            <p style="margin: 0;"><strong>Bem-vindo à ElosCloud!</strong></p>
-            <p style="margin: 0; font-size: 20px;">Sua conta foi criada com sucesso.</p>
-          </td>
-        </tr>
-      </table>
-    </td>
-  </tr>
-  <tr>
-    <td align="center" valign="top" style="padding: 10px;">
-      <table width="100%" border="0" cellspacing="0" cellpadding="0" style="background-color: rgba(255, 255, 255, 0.7); padding: 15px; border-radius: 8px;">
-        <tr>
-          <td align="left" valign="top" style="padding: 10px;">
-            <div class="highlight">
-              Você recebeu 5.000 ElosCoins ao se cadastrar!
-            </div>
-          </td>
-        </tr>
-      </table>
-    </td>
-  </tr>
-  <tr>
-    <td align="center" valign="top" style="padding: 10px;">
-      <table width="100%" border="0" cellspacing="0" cellpadding="0" style="background-color: rgba(255, 255, 255, 0.7); padding: 15px; border-radius: 8px;">
-        <tr>
-          <td align="left" valign="top" style="padding: 10px;">
-            <p style="margin: 0;"><strong>Próximos passos:</strong></p>
-            <table width="100%" border="0" cellspacing="0" cellpadding="0">
-              <tr>
-                <td width="20%" align="left" valign="top">
-                  <p style="margin: 0; font-size: 18px;"><strong>&#10112; Complete seu Perfil</strong></p>
-                  <p style="margin: 0; font-size: 16px;">Adicione informações e uma foto de perfil</p>
-                </td>
-              </tr>
-              <tr>
-                <td width="20%" align="left" valign="top">
-                  <p style="margin: 0; font-size: 18px;"><strong>&#10113; Realize postagens</strong></p>
-                  <p style="margin: 0; font-size: 16px;">Compartilhe novidades com seus amigos</p>
-                </td>
-              </tr>
-              <tr>
-                <td width="20%" align="left" valign="top">
-                  <p style="margin: 0; font-size: 18px;"><strong>&#10114; Crie, participe e gerencie caixinhas</strong></p>
-                  <p style="margin: 0; font-size: 16px;">Administre suas caixinhas de forma eficiente</p>
-                </td>
-              </tr>
-              <tr>
-                <td width="20%" align="left" valign="top">
-                  <p style="margin: 0; font-size: 18px;"><strong>&#10115; Adicione formas de pagamento e recebimento</strong></p>
-                  <p style="margin: 0; font-size: 16px;">Configure métodos de pagamento e recebimento</p>
-                </td>
-              </tr>
-              <tr>
-                <td width="20%" align="left" valign="top">
-                  <p style="margin: 0; font-size: 18px;"><strong>&#10116; Efetue o pagamento da mensalidade das caixinhas</strong></p>
-                  <p style="margin: 0; font-size: 16px;">Mantenha suas caixinhas ativas e organizadas</p>
-                </td>
-              </tr>
-              <tr>
-                <td width="20%" align="left" valign="top">
-                  <p style="margin: 0; font-size: 18px;"><strong>&#10117; Use PIX, cartões de crédito ou débito</strong></p>
-                  <p style="margin: 0; font-size: 16px;">Pague e receba com seus métodos preferidos</p>
-                </td>
-              </tr>
-              <tr>
-                <td width="20%" align="left" valign="top">
-                  <p style="margin: 0; font-size: 18px;"><strong>&#10118; Envie e receba presentes</strong></p>
-                  <p style="margin: 0; font-size: 16px;">Surpreenda seus amigos com presentes</p>
-                </td>
-              </tr>
-              <tr>
-                <td width="20%" align="left" valign="top">
-                  <p style="margin: 0; font-size: 18px;"><strong>&#10119; Compre ElosCoins</strong></p>
-                  <p style="margin: 0; font-size: 16px;">Adquira mais ElosCoins para usar na plataforma</p>
-                </td>
-              </tr>
-              <tr>
-                <td width="20%" align="left" valign="top">
-                  <p style="margin: 0; font-size: 18px;"><strong>&#10120; Convide seus amigos</strong></p>
-                  <p style="margin: 0; font-size: 16px;">Traga seus amigos para a ElosCloud</p>
-                </td>
-              </tr>
-            </table>
-          </td>
-        </tr>
-      </table>
-    </td>
-  </tr>
-  <tr>
-    <td align="center" valign="top" style="padding: 10px;">
-      <p style="background-color: rgba(255, 255, 255, 0.7); padding: 15px; border-radius: 8px; text-align: center; font-size: 16px; color: #333;">
-        Clique no botão abaixo para acessar sua conta!
-      </p>
-      <a href="https://eloscloud.com/login" class="button" style="background-color: #007bff; color: white; padding: 10px 20px; text-decoration: none; border-radius: 5px;">
-        VALIDAR MINHA CONTA E ENTRAR
-      </a>
-    </td>
-  </tr>
-</table>
-
-      `;
-
-      const newUserRef = db.collection('usuario').doc(newUserId);
-      const comprasRef = newUserRef.collection('compras');
-      const ancestralidadeRef = newUserRef.collection('ancestralidade');
-
-      transaction.set(comprasRef.doc(), {
-        quantidade: 500,
-        valorPago: 0,
-        dataCompra: db.FieldValue.serverTimestamp(),
-        meioPagamento: 'oferta-boas-vindas'
-      });
-
-      transaction.set(ancestralidadeRef.doc(), {
-        inviteId: inviteId,
-        senderId: inviteData.senderId,
-        dataAceite: db.FieldValue.serverTimestamp(),
-        fotoDoUsuario: inviteData.senderPhotoURL
-      });
-
-      const senderRef = db.collection('usuario').doc(inviteData.senderId);
-      const descendentesRef = senderRef.collection('descendentes');
-
-      transaction.set(descendentesRef.doc(), {
-        userId: newUserId,
-        nome: inviteData.senderName,
-        email: inviteData.email,
-        fotoDoPerfil: inviteData.senderPhotoURL,
-        dataAceite: db.FieldValue.serverTimestamp()
-      });
-
-      transaction.set(db.collection('mail').doc(), {
-        to: [{ email: inviteData.email }],
-        subject: 'ElosCloud - Boas-vindas!',
-        createdAt: db.FieldValue.serverTimestamp(),
-        status: 'sent',
-        data: {
-          inviteId: inviteId,
-          userId: newUserId,
-          email: inviteData.email
-        }
-      });
-      await sendEmail(inviteData.email, 'ElosCloud - Bem-vindo!', welcomeContent);
-    });
-=======
 // ========== FUNÇÕES AUXILIARES INTERNAS ==========
 
 /**
@@ -1407,7 +822,6 @@
     }
   );
 };
->>>>>>> 0e3edbec
 
 // /**
 //  * Prepara o conteúdo HTML para email de convite
