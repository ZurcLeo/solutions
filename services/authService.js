<<<<<<< HEAD
const { getAuth, getFirestore } = require('../firebaseAdmin');
const { 
  GoogleAuthProvider, 
  FacebookAuthProvider, 
  OAuthProvider,
  signInWithCredential 
} = require('firebase/auth');
const { logger } = require('../logger');
=======
//eloscloudapp/services/authService.js
const { getAuth, getFirestore } = require('../firebaseAdmin');
>>>>>>> 0e3edbec
const jwt = require('jsonwebtoken');
const User = require('../models/User');
const Invite = require('../models/Invite');
const { logger } = require('../logger')
const { addToBlacklist, isTokenBlacklisted } = require('./blacklistService');
const { validateInvite, invalidateInvite } = require('./inviteService');
const { v4: uuidv4 } = require('uuid');
require('dotenv').config();

<<<<<<< HEAD
/**
 * Verifica e decodifica um token usando o Firebase Admin.
 * @param {string} idToken - O token de ID a ser verificado.
 * @returns {Promise<Object>} - Os dados decodificados do token.
 */
const verifyIdToken = async (idToken) => {
  try {
    const auth = getAuth(); // Obtenha a instância de Auth
    const decodedToken = await auth.verifyIdToken(idToken); // Verifica e decodifica o token
    logger.info('Token verificado com sucesso no authService', {
      service: 'authService',
      function: 'verifyIdToken',
      userId: decodedToken.uid,
    });
    return decodedToken;
  } catch (error) {
    logger.error('Erro ao verificar o token no authService', {
      service: 'authService',
      function: 'verifyIdToken',
      error: error.message,
    });
    throw error;
  }
};

// authService.js
const initiateAuth = async (provider) => {
  logger.info('Initiating Firebase authentication process', {
    service: 'authService',
    function: 'initiateAuth',
    provider
  });
=======
const db = getFirestore();

const generateToken = (payload) => {
  try {
    logger.info('Payload para gerar token:', payload);
    const accessToken = jwt.sign(payload, process.env.JWT_SECRET, { expiresIn: '15m' });
    const refreshToken = jwt.sign(payload, process.env.JWT_REFRESH_SECRET, { expiresIn: '7d' });
    logger.info('Tokens gerados:', { accessToken, refreshToken });
    return { accessToken, refreshToken };
  } catch (error) {
    logger.error('Erro ao gerar token:', error);
    return {}; // ou lançar o erro
  }
};

const generateRefreshToken = (user) => {
  return jwt.sign(
    { 
      uid: user.uid,
      email: user.email 
    },
    process.env.JWT_REFRESH_SECRET,
    { expiresIn: '7d' }
  );
};
>>>>>>> 0e3edbec

  try {
<<<<<<< HEAD
    if (!['google', 'microsoft'].includes(provider)) {
      throw new Error('Invalid or unsupported provider');
    }

    // Generate state for security
    const state = uuidv4();
    
    // Store authentication state in Firestore
    const db = getFirestore();
    await db.collection('authStates').doc(state).set({
      provider,
      createdAt: new Date(),
      used: false,
      expiresAt: new Date(Date.now() + 3600000), // 1 hour expiration
      authenticationType: 'firebase'
    });

    // Instead of returning OAuth URL, return state for Firebase flow
    return {
      state,
      // Include any provider-specific configuration if needed
      config: {
        provider,
        scopes: provider === 'google' 
          ? ['email', 'profile']
          : ['user.read', 'email', 'profile', 'openid'],
        prompt: 'select_account'
      }
=======
    // Decodificar e verificar o refresh token
    const decoded = jwt.verify(refreshToken, process.env.JWT_REFRESH_SECRET);

    // Verificar se o refresh token foi revogado (blacklist)
    const isBlacklisted = await isTokenBlacklisted(refreshToken);
    if (isBlacklisted) {
      throw new Error('Refresh token revogado.');
    }

    // Em vez de buscar o usuário completo, usar os dados do token
    // para gerar novos tokens. Isso reduz uma consulta ao banco de dados.
    const userData = {
      uid: decoded.uid,
      // Outros dados necessários presentes no token
    };

    // Gerar novos tokens de acesso e refresh
    const accessToken = generateToken(userData);
    const newRefreshToken = generateRefreshToken(userData);

    return { 
      accessToken, 
      refreshToken: newRefreshToken,
      userData // Incluir dados básicos do usuário para reduzir consultas
>>>>>>> 0e3edbec
    };
  } catch (error) {
    logger.error('Error initiating Firebase authentication', {
      service: 'authService',
      function: 'initiateAuth',
      provider,
      error: error.message
    });
    throw error;
  }
};

/**
 * Cria o perfil de um novo usuário e, se disponível, estabelece uma conexão com quem o convidou
 * @param {Object} userRecord - Dados do usuário do Firebase
 * @param {string} inviteId - ID do convite (opcional)
 */
const createUserProfile = async (userRecord, inviteId = null) => {
  const auth = getAuth();
  const userDocRef = db.doc(`usuario/${userRecord.uid}`);
  const docSnap = await userDocRef.get();

  if (docSnap.exists) {
    return; // Usuário já existe, não fazer nada
  }

  const batch = db.batch();
  const email = userRecord.email;
  const defaultName = email.substring(0, email.indexOf('@'));
  
  // Preparar dados básicos do usuário
  const userData = {
    email: userRecord.email,
    nome: userRecord.displayName || defaultName || 'ElosCloud.Cliente',
    perfilPublico: false,
    dataCriacao: auth.firestore.FieldValue.serverTimestamp(),
    uid: userRecord.uid,
    tipoDeConta: 'Cliente',
    interesses: {},
    ja3hash: userRecord.ja3hash,
    reacoes: [],
    isOwnerOrAdmin: false,
    descricao: '',
    saldoElosCoins: 0,
    fotoDoPerfil: process.env.DEFAULT_PROFILE_IMG,
    amigos: [],
    amigosAutorizados: [],
    conversas: {},
  };
  
  batch.set(userDocRef, userData);
  
  // Verificar se existe um convite e processar a conexão com o remetente
  if (inviteId) {
    try {
      // Buscar dados do convite
      const { invite } = await Invite.getById(inviteId);
      
      if (invite && invite.status === 'used' && invite.senderId) {
        // Criar referência de solicitação mútua entre o novo usuário e quem o convidou
        
        // 1. Solicitação ao novo usuário
        batch.set(db.doc(`conexoes/${userRecord.uid}/recebidas/${invite.senderId}`), {
          dataSolicitacao: auth.firestore.FieldValue.serverTimestamp(),
          nome: invite.senderName || 'Usuário que convidou',
          uid: invite.senderId,
          status: 'pendente',
          fotoDoPerfil: invite.senderPhotoURL || process.env.DEFAULT_PROFILE_IMG,
          descricao: 'Conecte-se com quem te convidou para a plataforma.',
          amigos: [],
          inviteId: inviteId  // Referência ao convite original
        });
        
        // 2. Solicitação ao remetente do convite
        batch.set(db.doc(`conexoes/${invite.senderId}/enviadas/${userRecord.uid}`), {
          dataSolicitacao: auth.firestore.FieldValue.serverTimestamp(),
          nome: userRecord.displayName || defaultName,
          uid: userRecord.uid,
          status: 'pendente',
          fotoDoPerfil: process.env.DEFAULT_PROFILE_IMG,
          descricao: 'Usuário que você convidou criou uma conta.',
          amigos: [],
          inviteId: inviteId  // Referência ao convite original
        });
        
        console.log(`Criadas solicitações de conexão entre ${userRecord.uid} e ${invite.senderId}`);
      }
    } catch (error) {
      console.error(`Erro ao processar conexão do convite ${inviteId}:`, error);
      // Continuar mesmo com erro na conexão
    }
  }
  
  // Sempre adicionar o suporte como contato
  batch.set(db.doc(`conexoes/${userRecord.uid}/recebidas/${process.env.SUPPORT_PROFILE_ID}`), {
    dataSolicitacao: auth.firestore.FieldValue.serverTimestamp(),
    nome: 'Suporte ElosCloud',
    uid: process.env.SUPPORT_PROFILE_ID,
    status: 'pendente',
    fotoDoPerfil: process.env.SUPPORT_PROFILE_IMG,
    descricao: 'Estamos aqui para ajudar. Conecte-se para receber suporte.',
    amigos: [],
  });
  
  try {
    await batch.commit();
    console.log(`Perfil criado com sucesso para o usuário: ${userRecord.email}`);
  } catch (error) {
    console.error(`Erro ao criar perfil para o usuário: ${userRecord.email}`, error);
    throw new Error(`Erro ao criar perfil para o usuário: ${error.message}`);
  }
};


<<<<<<< HEAD
const registerWithEmail = async (userData, inviteId) => {
  try {
    const { email, password, nome } = userData;

    // Validar convite
    const inviteRef = await validateInvite(inviteId);

    // Verificar se usuário já existe
    try {
      const existingUser = await auth.getUserByEmail(email);
      throw new Error('Email já registrado. Por favor, faça login.');
    } catch (error) {
      if (error.code !== 'auth/user-not-found') {
        throw error;
      }
    }

    // Criar usuário
    const userRecord = await auth.createUser({
      email,
      password,
      displayName: nome,
      emailVerified: false
    });

    // Enviar email de verificação
    const verificationLink = await auth.generateEmailVerificationLink(email);
    await sendEmailVerification(email, verificationLink);

    // Criar perfil do usuário
    await ensureUserProfileExists(userRecord);
    
    // Invalidar convite
    await invalidateInvite(inviteId, email);

    // Gerar tokens
    const accessToken = generateToken({ uid: userRecord.uid });
    const refreshToken = generateRefreshToken({ uid: userRecord.uid });

    logger.info('Usuário registrado com sucesso via email', {
      service: 'authService',
      method: 'registerWithEmail',
      userId: userRecord.uid
    });

    return {
      message: 'Conta criada com sucesso. Por favor, verifique seu email.',
      accessToken,
      refreshToken,
      user: {
        uid: userRecord.uid,
        email: userRecord.email,
        displayName: userRecord.displayName
      }
    };
  } catch (error) {
    logger.error('Erro no registro com email', {
      service: 'authService',
      method: 'registerWithEmail',
      error: error.message
    });
    throw error;
  }
=======
const registerWithEmail = async (userData, email, password, inviteId) => {
  // const auth = getAuth();
  // const inviteRef = await validateInvite(inviteId);
  // const userRecord = await auth.createUser({ email, password });
  // await sendEmailVerification(userRecord.uid);
  const user = await User.create(userData);
  await invalidateInvite(inviteId, email);

  // const accessToken = generateToken({ uid: userData.uid });
  // const refreshToken = generateRefreshToken({ uid: userData.uid });
  return { message: 'Conta criada com sucesso', user };
>>>>>>> 0e3edbec
};

const signInWithEmail = async (email, password) => {
  const auth = getAuth();
  const userRecord = await auth.getUserByEmail(email);
  const accessToken = await auth.createCustomToken(userRecord.uid);

  if (!userRecord.emailVerified) {
    throw new Error('Por favor, verifique seu e-mail.');
  }

  await User.create(userRecord);

  const refreshToken = generateRefreshToken({ uid: userRecord.uid });
  return { message: 'Login bem-sucedido', accessToken, refreshToken };
};

const logout = async (idToken) => {
  await addToBlacklist(idToken);
  return { message: 'Logout successful and token blacklisted' };
};

<<<<<<< HEAD
const signInWithProvider = async (idToken, provider) => {
  try {
    let credential;
    switch (provider) {
      case 'google':
        credential = GoogleAuthProvider.credential(idToken);
        break;
      case 'facebook':
        credential = FacebookAuthProvider.credential(idToken);
        break;
      case 'microsoft':
        credential = OAuthProvider.credential('microsoft.com', idToken);
        break;
      default:
        throw new Error('Provider não suportado');
    }

    const userCredential = await signInWithCredential(auth, credential);
    const user = userCredential.user;

    if (!user.emailVerified) {
      throw new Error('Por favor, verifique seu e-mail.');
    }

    await ensureUserProfileExists(user);
    const accessToken = generateToken({ uid: user.uid });
    const refreshToken = generateRefreshToken({ uid: user.uid });

    return { 
      message: 'Login com provedor bem-sucedido', 
      accessToken, 
      refreshToken, 
      user: {
        uid: user.uid,
        email: user.email,
        displayName: user.displayName,
        photoURL: user.photoURL
      }
    };
  } catch (error) {
    logger.error('Erro no login com provedor', {
      service: 'authService',
      method: 'signInWithProvider',
      provider,
      error: error.message
    });
    throw error;
=======
const signInWithProvider = async (firebaseToken) => {
  const auth = getAuth();
  const decodedToken = await auth.verifyIdToken(firebaseToken);
  const userRecord = await auth.getUser(decodedToken.uid);

  // if (!userRecord.emailVerified) {
  //   throw new Error('Please verify your email first');
  // }

  // await createUserProfile(userRecord);
  
  // const accessToken = generateToken({ uid: userRecord.uid });
  // const refreshToken = generateRefreshToken({ uid: userRecord.uid });

  return {
    // accessToken,
    // refreshToken,
    success: true,
    user: userRecord
  };
};

const registerWithProvider = async (userData, inviteId) => {

  if (inviteId) {
    await validateInvite(inviteId, decodedToken.email);
    await invalidateInvite(inviteId, decodedToken.uid);
>>>>>>> 0e3edbec
  }
};

const registerWithProvider = async (providerData, inviteId) => {
  try {
    const { provider, token } = providerData;
    
    const inviteRef = await validateInvite(inviteId);
    
    let credential;
    switch (provider) {
      case 'google':
        credential = GoogleAuthProvider.credential(token);
        break;
      case 'facebook':
        credential = FacebookAuthProvider.credential(token);
        break;
      case 'microsoft':
        credential = OAuthProvider.credential('microsoft.com', token);
        break;
      default:
        throw new Error('Provider não suportado');
    }

    const userCredential = await signInWithCredential(auth, credential);
    const user = userCredential.user;

    await ensureUserProfileExists(user);
    await invalidateInvite(inviteId, user.email);

    const accessToken = generateToken({ uid: user.uid });
    const refreshToken = generateRefreshToken({ uid: user.uid });

<<<<<<< HEAD
    logger.info('Usuário registrado com sucesso via provedor', {
      service: 'authService',
      method: 'registerWithProvider',
      provider,
      userId: user.uid
    });
=======
  // let providerToUse;

  // if (provider === 'google') {
  //   providerToUse = new GoogleAuthProvider();
  //   providerToUse.setCustomParameters({ prompt: 'select_account' });
  // } else if (provider === 'microsoft') {
  //   providerToUse = new OAuthProvider('microsoft.com');
  //   providerToUse.setCustomParameters({ prompt: 'select_account' });
  // }

  const userCredential = await signInWithPopup(auth, providerToUse);
  await User.create(userCredential);
  await invalidateInvite(inviteId, userCredential.user.email);
>>>>>>> 0e3edbec

    return {
      message: 'Registro com provedor bem-sucedido',
      accessToken,
      refreshToken,
      user: {
        uid: user.uid,
        email: user.email,
        displayName: user.displayName,
        photoURL: user.photoURL
      }
    };
  } catch (error) {
    logger.error('Erro no registro com provedor', {
      service: 'authService',
      method: 'registerWithProvider',
      error: error.message
    });
    throw error;
  }
};

const resendVerificationEmail = async () => {
  const auth = getAuth();
  if (auth.currentUser) {
    await sendEmailVerification(auth.currentUser);
    return { message: 'E-mail de verificação reenviado.' };
  }
  throw new Error('Erro ao reenviar e-mail de verificação');
};

const getCurrentUser = async (userId) => {
<<<<<<< HEAD
  try {
    // Utilize o método estático `getById` do modelo `User` para buscar os dados
    const userProfile = await User.getById(userId);

    // Crie o objeto com os dados que serão retornados
    const userData = userProfile.toPlainObject();

    logger.info('Dados do usuário recuperados com sucesso no getCurrentUser', {
      service: 'authService',
      function: 'getCurrentUser',
      userId,
    });

    return userData;
  } catch (error) {
    logger.error(`Erro ao buscar dados do usuário no getCurrentUser: ${error.message}`, {
      service: 'authService',
      function: 'getCurrentUser',
      userId,
    });
    throw new Error(`Erro ao buscar dados do usuário: ${error.message}`);
  }
};

/**
 * Handles the authentication callback after Firebase Authentication
 * @param {string} idToken - The Firebase ID token to verify
 * @returns {Promise<Object>} Authentication result with user data and tokens
 */
const handleAuthCallback = async (idToken) => {
  logger.info('Processing Firebase authentication', {
    service: 'authService',
    function: 'handleAuthCallback'
  });

  try {
    // Verify the Firebase ID token
    const auth = getAuth();
    const decodedToken = await auth.verifyIdToken(idToken);

    // Get the user from Firebase Auth
    const firebaseUser = await auth.getUser(decodedToken.uid);

    // Prepare user data for Firestore
    const userData = {
      uid: firebaseUser.uid,
      nome: firebaseUser.displayName,
      email: firebaseUser.email,
      fotoDoPerfil: firebaseUser.photoURL,
      email_verified: firebaseUser.emailVerified,
      dataCriacao: firebaseUser.metadata.creationTime 
        ? new Date(firebaseUser.metadata.creationTime) 
        : new Date()
    };

    // Create or update user in Firestore
    await User.update(firebaseUser.uid, userData);

    // Generate custom token for session management
    const customToken = await auth.createCustomToken(firebaseUser.uid);

    return {
      success: true,
      tokens: {
        accessToken: customToken
      },
      user: userData
    };

  } catch (error) {
    logger.error('Error processing authentication', {
      service: 'authService',
      function: 'handleAuthCallback',
      error: error.message
    });
    throw error;
  }
};

/**
 * Validates the user's session token
 * @param {string} token - The session token to validate
 * @returns {Promise<Object>} Decoded token data
 */
const validateSession = async (token) => {
  try {
    const auth = getAuth();
    const decodedToken = await auth.verifyIdToken(token);
    return decodedToken;
  } catch (error) {
    logger.error('Session validation failed', {
      service: 'authService',
      function: 'validateSession',
      error: error.message
    });
    throw error;
  }
};

const exchangeCodeForTokens = async (code) => {
  const response = await fetch('https://oauth2.googleapis.com/token', {
    method: 'POST',
    headers: {
      'Content-Type': 'application/json',
    },
    body: JSON.stringify({
      code,
      client_id: process.env.GOOGLE_CLIENT_ID,
      client_secret: process.env.GOOGLE_CLIENT_SECRET,
      redirect_uri: process.env.GOOGLE_REDIRECT_URI,
      grant_type: 'authorization_code'
    })
  });

  if (!response.ok) {
    throw new Error('Failed to exchange authorization code');
  }

  return response.json();
};

const fetchUserInfo = async (accessToken) => {
  const response = await fetch('https://www.googleapis.com/oauth2/v3/userinfo', {
    headers: {
      'Authorization': `Bearer ${accessToken}`
    }
  });

  if (!response.ok) {
    throw new Error('Failed to fetch user information');
  }

  return response.json();
};

const generateApplicationTokens = async (userId) => {
  const accessToken = jwt.sign(
    { uid: userId },
    process.env.JWT_SECRET,
    { expiresIn: '1h' }
  );

  const refreshToken = jwt.sign(
    { uid: userId },
    process.env.JWT_REFRESH_SECRET,
    { expiresIn: '7d' }
  );

  return { accessToken, refreshToken };
};

module.exports = {
  verifyIdToken,
  initiateAuth,
  ensureUserProfileExists,
  facebookLogin,
=======
  const userProfile = await User.getById(userId);

  const userData = {
    ...userProfile
  };
  return userData;
};

module.exports = {
  generateToken,
  generateRefreshToken,
  verifyAndGenerateNewToken,
  createUserProfile,
>>>>>>> 0e3edbec
  registerWithEmail,
  signInWithEmail,
  logout,
  signInWithProvider,
  registerWithProvider,
  resendVerificationEmail,
  getCurrentUser,
  handleAuthCallback,
  exchangeCodeForTokens,
  generateApplicationTokens,
  fetchUserInfo,
  validateSession
};<|MERGE_RESOLUTION|>--- conflicted
+++ resolved
@@ -1,16 +1,5 @@
-<<<<<<< HEAD
-const { getAuth, getFirestore } = require('../firebaseAdmin');
-const { 
-  GoogleAuthProvider, 
-  FacebookAuthProvider, 
-  OAuthProvider,
-  signInWithCredential 
-} = require('firebase/auth');
-const { logger } = require('../logger');
-=======
 //eloscloudapp/services/authService.js
 const { getAuth, getFirestore } = require('../firebaseAdmin');
->>>>>>> 0e3edbec
 const jwt = require('jsonwebtoken');
 const User = require('../models/User');
 const Invite = require('../models/Invite');
@@ -20,40 +9,6 @@
 const { v4: uuidv4 } = require('uuid');
 require('dotenv').config();
 
-<<<<<<< HEAD
-/**
- * Verifica e decodifica um token usando o Firebase Admin.
- * @param {string} idToken - O token de ID a ser verificado.
- * @returns {Promise<Object>} - Os dados decodificados do token.
- */
-const verifyIdToken = async (idToken) => {
-  try {
-    const auth = getAuth(); // Obtenha a instância de Auth
-    const decodedToken = await auth.verifyIdToken(idToken); // Verifica e decodifica o token
-    logger.info('Token verificado com sucesso no authService', {
-      service: 'authService',
-      function: 'verifyIdToken',
-      userId: decodedToken.uid,
-    });
-    return decodedToken;
-  } catch (error) {
-    logger.error('Erro ao verificar o token no authService', {
-      service: 'authService',
-      function: 'verifyIdToken',
-      error: error.message,
-    });
-    throw error;
-  }
-};
-
-// authService.js
-const initiateAuth = async (provider) => {
-  logger.info('Initiating Firebase authentication process', {
-    service: 'authService',
-    function: 'initiateAuth',
-    provider
-  });
-=======
 const db = getFirestore();
 
 const generateToken = (payload) => {
@@ -79,39 +34,9 @@
     { expiresIn: '7d' }
   );
 };
->>>>>>> 0e3edbec
-
+
+const verifyAndGenerateNewToken = async (refreshToken) => {
   try {
-<<<<<<< HEAD
-    if (!['google', 'microsoft'].includes(provider)) {
-      throw new Error('Invalid or unsupported provider');
-    }
-
-    // Generate state for security
-    const state = uuidv4();
-    
-    // Store authentication state in Firestore
-    const db = getFirestore();
-    await db.collection('authStates').doc(state).set({
-      provider,
-      createdAt: new Date(),
-      used: false,
-      expiresAt: new Date(Date.now() + 3600000), // 1 hour expiration
-      authenticationType: 'firebase'
-    });
-
-    // Instead of returning OAuth URL, return state for Firebase flow
-    return {
-      state,
-      // Include any provider-specific configuration if needed
-      config: {
-        provider,
-        scopes: provider === 'google' 
-          ? ['email', 'profile']
-          : ['user.read', 'email', 'profile', 'openid'],
-        prompt: 'select_account'
-      }
-=======
     // Decodificar e verificar o refresh token
     const decoded = jwt.verify(refreshToken, process.env.JWT_REFRESH_SECRET);
 
@@ -136,16 +61,10 @@
       accessToken, 
       refreshToken: newRefreshToken,
       userData // Incluir dados básicos do usuário para reduzir consultas
->>>>>>> 0e3edbec
     };
   } catch (error) {
-    logger.error('Error initiating Firebase authentication', {
-      service: 'authService',
-      function: 'initiateAuth',
-      provider,
-      error: error.message
-    });
-    throw error;
+    console.error('Erro ao verificar e renovar token:', error.message);
+    throw new Error('Erro ao verificar e renovar token: ' + error.message);
   }
 };
 
@@ -251,71 +170,6 @@
 };
 
 
-<<<<<<< HEAD
-const registerWithEmail = async (userData, inviteId) => {
-  try {
-    const { email, password, nome } = userData;
-
-    // Validar convite
-    const inviteRef = await validateInvite(inviteId);
-
-    // Verificar se usuário já existe
-    try {
-      const existingUser = await auth.getUserByEmail(email);
-      throw new Error('Email já registrado. Por favor, faça login.');
-    } catch (error) {
-      if (error.code !== 'auth/user-not-found') {
-        throw error;
-      }
-    }
-
-    // Criar usuário
-    const userRecord = await auth.createUser({
-      email,
-      password,
-      displayName: nome,
-      emailVerified: false
-    });
-
-    // Enviar email de verificação
-    const verificationLink = await auth.generateEmailVerificationLink(email);
-    await sendEmailVerification(email, verificationLink);
-
-    // Criar perfil do usuário
-    await ensureUserProfileExists(userRecord);
-    
-    // Invalidar convite
-    await invalidateInvite(inviteId, email);
-
-    // Gerar tokens
-    const accessToken = generateToken({ uid: userRecord.uid });
-    const refreshToken = generateRefreshToken({ uid: userRecord.uid });
-
-    logger.info('Usuário registrado com sucesso via email', {
-      service: 'authService',
-      method: 'registerWithEmail',
-      userId: userRecord.uid
-    });
-
-    return {
-      message: 'Conta criada com sucesso. Por favor, verifique seu email.',
-      accessToken,
-      refreshToken,
-      user: {
-        uid: userRecord.uid,
-        email: userRecord.email,
-        displayName: userRecord.displayName
-      }
-    };
-  } catch (error) {
-    logger.error('Erro no registro com email', {
-      service: 'authService',
-      method: 'registerWithEmail',
-      error: error.message
-    });
-    throw error;
-  }
-=======
 const registerWithEmail = async (userData, email, password, inviteId) => {
   // const auth = getAuth();
   // const inviteRef = await validateInvite(inviteId);
@@ -327,7 +181,6 @@
   // const accessToken = generateToken({ uid: userData.uid });
   // const refreshToken = generateRefreshToken({ uid: userData.uid });
   return { message: 'Conta criada com sucesso', user };
->>>>>>> 0e3edbec
 };
 
 const signInWithEmail = async (email, password) => {
@@ -350,55 +203,6 @@
   return { message: 'Logout successful and token blacklisted' };
 };
 
-<<<<<<< HEAD
-const signInWithProvider = async (idToken, provider) => {
-  try {
-    let credential;
-    switch (provider) {
-      case 'google':
-        credential = GoogleAuthProvider.credential(idToken);
-        break;
-      case 'facebook':
-        credential = FacebookAuthProvider.credential(idToken);
-        break;
-      case 'microsoft':
-        credential = OAuthProvider.credential('microsoft.com', idToken);
-        break;
-      default:
-        throw new Error('Provider não suportado');
-    }
-
-    const userCredential = await signInWithCredential(auth, credential);
-    const user = userCredential.user;
-
-    if (!user.emailVerified) {
-      throw new Error('Por favor, verifique seu e-mail.');
-    }
-
-    await ensureUserProfileExists(user);
-    const accessToken = generateToken({ uid: user.uid });
-    const refreshToken = generateRefreshToken({ uid: user.uid });
-
-    return { 
-      message: 'Login com provedor bem-sucedido', 
-      accessToken, 
-      refreshToken, 
-      user: {
-        uid: user.uid,
-        email: user.email,
-        displayName: user.displayName,
-        photoURL: user.photoURL
-      }
-    };
-  } catch (error) {
-    logger.error('Erro no login com provedor', {
-      service: 'authService',
-      method: 'signInWithProvider',
-      provider,
-      error: error.message
-    });
-    throw error;
-=======
 const signInWithProvider = async (firebaseToken) => {
   const auth = getAuth();
   const decodedToken = await auth.verifyIdToken(firebaseToken);
@@ -426,48 +230,8 @@
   if (inviteId) {
     await validateInvite(inviteId, decodedToken.email);
     await invalidateInvite(inviteId, decodedToken.uid);
->>>>>>> 0e3edbec
-  }
-};
-
-const registerWithProvider = async (providerData, inviteId) => {
-  try {
-    const { provider, token } = providerData;
-    
-    const inviteRef = await validateInvite(inviteId);
-    
-    let credential;
-    switch (provider) {
-      case 'google':
-        credential = GoogleAuthProvider.credential(token);
-        break;
-      case 'facebook':
-        credential = FacebookAuthProvider.credential(token);
-        break;
-      case 'microsoft':
-        credential = OAuthProvider.credential('microsoft.com', token);
-        break;
-      default:
-        throw new Error('Provider não suportado');
-    }
-
-    const userCredential = await signInWithCredential(auth, credential);
-    const user = userCredential.user;
-
-    await ensureUserProfileExists(user);
-    await invalidateInvite(inviteId, user.email);
-
-    const accessToken = generateToken({ uid: user.uid });
-    const refreshToken = generateRefreshToken({ uid: user.uid });
-
-<<<<<<< HEAD
-    logger.info('Usuário registrado com sucesso via provedor', {
-      service: 'authService',
-      method: 'registerWithProvider',
-      provider,
-      userId: user.uid
-    });
-=======
+  }
+
   // let providerToUse;
 
   // if (provider === 'google') {
@@ -481,7 +245,16 @@
   const userCredential = await signInWithPopup(auth, providerToUse);
   await User.create(userCredential);
   await invalidateInvite(inviteId, userCredential.user.email);
->>>>>>> 0e3edbec
+
+    const accessToken = generateToken({ uid: user.uid });
+    const refreshToken = generateRefreshToken({ uid: user.uid });
+
+    logger.info('Usuário registrado com sucesso via provedor', {
+      service: 'authService',
+      method: 'registerWithProvider',
+      provider,
+      userId: user.uid
+    });
 
     return {
       message: 'Registro com provedor bem-sucedido',
@@ -514,164 +287,6 @@
 };
 
 const getCurrentUser = async (userId) => {
-<<<<<<< HEAD
-  try {
-    // Utilize o método estático `getById` do modelo `User` para buscar os dados
-    const userProfile = await User.getById(userId);
-
-    // Crie o objeto com os dados que serão retornados
-    const userData = userProfile.toPlainObject();
-
-    logger.info('Dados do usuário recuperados com sucesso no getCurrentUser', {
-      service: 'authService',
-      function: 'getCurrentUser',
-      userId,
-    });
-
-    return userData;
-  } catch (error) {
-    logger.error(`Erro ao buscar dados do usuário no getCurrentUser: ${error.message}`, {
-      service: 'authService',
-      function: 'getCurrentUser',
-      userId,
-    });
-    throw new Error(`Erro ao buscar dados do usuário: ${error.message}`);
-  }
-};
-
-/**
- * Handles the authentication callback after Firebase Authentication
- * @param {string} idToken - The Firebase ID token to verify
- * @returns {Promise<Object>} Authentication result with user data and tokens
- */
-const handleAuthCallback = async (idToken) => {
-  logger.info('Processing Firebase authentication', {
-    service: 'authService',
-    function: 'handleAuthCallback'
-  });
-
-  try {
-    // Verify the Firebase ID token
-    const auth = getAuth();
-    const decodedToken = await auth.verifyIdToken(idToken);
-
-    // Get the user from Firebase Auth
-    const firebaseUser = await auth.getUser(decodedToken.uid);
-
-    // Prepare user data for Firestore
-    const userData = {
-      uid: firebaseUser.uid,
-      nome: firebaseUser.displayName,
-      email: firebaseUser.email,
-      fotoDoPerfil: firebaseUser.photoURL,
-      email_verified: firebaseUser.emailVerified,
-      dataCriacao: firebaseUser.metadata.creationTime 
-        ? new Date(firebaseUser.metadata.creationTime) 
-        : new Date()
-    };
-
-    // Create or update user in Firestore
-    await User.update(firebaseUser.uid, userData);
-
-    // Generate custom token for session management
-    const customToken = await auth.createCustomToken(firebaseUser.uid);
-
-    return {
-      success: true,
-      tokens: {
-        accessToken: customToken
-      },
-      user: userData
-    };
-
-  } catch (error) {
-    logger.error('Error processing authentication', {
-      service: 'authService',
-      function: 'handleAuthCallback',
-      error: error.message
-    });
-    throw error;
-  }
-};
-
-/**
- * Validates the user's session token
- * @param {string} token - The session token to validate
- * @returns {Promise<Object>} Decoded token data
- */
-const validateSession = async (token) => {
-  try {
-    const auth = getAuth();
-    const decodedToken = await auth.verifyIdToken(token);
-    return decodedToken;
-  } catch (error) {
-    logger.error('Session validation failed', {
-      service: 'authService',
-      function: 'validateSession',
-      error: error.message
-    });
-    throw error;
-  }
-};
-
-const exchangeCodeForTokens = async (code) => {
-  const response = await fetch('https://oauth2.googleapis.com/token', {
-    method: 'POST',
-    headers: {
-      'Content-Type': 'application/json',
-    },
-    body: JSON.stringify({
-      code,
-      client_id: process.env.GOOGLE_CLIENT_ID,
-      client_secret: process.env.GOOGLE_CLIENT_SECRET,
-      redirect_uri: process.env.GOOGLE_REDIRECT_URI,
-      grant_type: 'authorization_code'
-    })
-  });
-
-  if (!response.ok) {
-    throw new Error('Failed to exchange authorization code');
-  }
-
-  return response.json();
-};
-
-const fetchUserInfo = async (accessToken) => {
-  const response = await fetch('https://www.googleapis.com/oauth2/v3/userinfo', {
-    headers: {
-      'Authorization': `Bearer ${accessToken}`
-    }
-  });
-
-  if (!response.ok) {
-    throw new Error('Failed to fetch user information');
-  }
-
-  return response.json();
-};
-
-const generateApplicationTokens = async (userId) => {
-  const accessToken = jwt.sign(
-    { uid: userId },
-    process.env.JWT_SECRET,
-    { expiresIn: '1h' }
-  );
-
-  const refreshToken = jwt.sign(
-    { uid: userId },
-    process.env.JWT_REFRESH_SECRET,
-    { expiresIn: '7d' }
-  );
-
-  return { accessToken, refreshToken };
-};
-
-module.exports = {
-  verifyIdToken,
-  initiateAuth,
-  ensureUserProfileExists,
-  facebookLogin,
-=======
   const userProfile = await User.getById(userId);
 
   const userData = {
@@ -685,7 +300,6 @@
   generateRefreshToken,
   verifyAndGenerateNewToken,
   createUserProfile,
->>>>>>> 0e3edbec
   registerWithEmail,
   signInWithEmail,
   logout,
