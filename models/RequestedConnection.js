--- conflicted
+++ resolved
@@ -1,74 +1,14 @@
-<<<<<<< HEAD
-=======
 const {getFirestore} = require('../firebaseAdmin');
 const User = require('../models/User')
 const Notification = require('../models/Notification');
 const { logger } = require('../logger');
 
 
->>>>>>> 0e3edbec
 class RequestedConnection {
   // ... previous code ...
 
   constructor(data) {
     this.id = data.id;
-<<<<<<< HEAD
-    this.status = data.status;
-    this.dataSolicitacao = data.dataSolicitacao;
-    this.dataDoAceite = data.dataDoAceite;
-    this.solicitanteId = data.solicitanteId;
-    this.mensagem = data.mensagem;
-  }
-
-  static async create(userId, friendId, message = '') {
-    const db = getFirestore();
-    try {
-      // Verificar se já existe uma conexão ativa
-      const activeConnection = await ActiveConnection.findOne({
-        userId,
-        friendId
-      });
-      if (activeConnection) {
-        throw new Error('Conexão já existe');
-      }
-
-      // Verificar se já existe uma solicitação pendente
-      const existingRequest = await this.findOne({
-        userId: friendId,
-        friendId: userId
-      });
-      if (existingRequest && existingRequest.status === 'pending') {
-        throw new Error('Já existe uma solicitação pendente');
-      }
-
-      const requestData = {
-        status: 'pending',
-        dataSolicitacao: new Date(),
-        solicitanteId: userId,
-        mensagem: message
-      };
-
-      await db
-        .collection('conexoes')
-        .doc(friendId)
-        .collection('solicitadas')
-        .doc(userId)
-        .set(requestData);
-
-      const userData = await User.getById(userId);
-      await Notification.create(
-        friendId,
-        'newFriendRequest',
-        `${userData.nome} enviou uma solicitação de amizade`,
-        `/profile/${userId}`
-      );
-
-      return new RequestedConnection({
-        id: userId,
-        ...requestData
-      });
-    } catch (error) {
-=======
     this.userId = data.userId;
     this.friendId = data.friendId;
     this.status = data.status || 'pending';
@@ -232,13 +172,10 @@
         userId,
         friendId
       });
->>>>>>> 0e3edbec
-      throw error;
-    }
-  }
-
-<<<<<<< HEAD
-=======
+      throw error;
+    }
+  }
+
   static async acceptConnectionRequest(receiverId, senderId) {
     const db = getFirestore();
     const batch = db.batch();
@@ -455,7 +392,6 @@
   }
 }
 
->>>>>>> 0e3edbec
   static async reject(userId, friendId) {
     const db = getFirestore();
     try {
@@ -519,7 +455,6 @@
     } catch (error) {
       throw error;
     }
-<<<<<<< HEAD
   }
 
   static async getRequestsByStatus(userId, status) {
@@ -541,29 +476,6 @@
     }
   }
 
-=======
-  }
-
-  static async getRequestsByStatus(userId, status) {
-    const db = getFirestore();
-    try {
-      const snapshot = await db
-        .collection('conexoes')
-        .doc(userId)
-        .collection('solicitadas')
-        .where('status', '==', status)
-        .orderBy('dataSolicitacao', 'desc')
-        .get();
-
-      return snapshot.docs.map(doc => 
-        new RequestedConnection({ id: doc.id, ...doc.data() })
-      );
-    } catch (error) {
-      throw error;
-    }
-  }
-
->>>>>>> 0e3edbec
   static async countPendingRequests(userId) {
     const db = getFirestore();
     try {
@@ -606,17 +518,12 @@
       status: this.status,
       dataSolicitacao: this.dataSolicitacao,
       dataDoAceite: this.dataDoAceite,
-<<<<<<< HEAD
-      solicitanteId: this.solicitanteId,
-      mensagem: this.mensagem
-=======
       solicitanteId: this.userId,
       solicitadoId: this.friendId,
       mensagem: this.mensagem,
       senderPhotoURL: this.senderPhotoURL,
       senderName: this.senderName,
       senderEmail: this.senderEmail
->>>>>>> 0e3edbec
     };
   }
 
@@ -683,8 +590,6 @@
       throw error;
     }
   }
-<<<<<<< HEAD
-=======
 
   static async addHistoryEvent(userId, friendId, eventType, description) {
     const db = getFirestore();
@@ -755,26 +660,5 @@
   }
 }
 }
->>>>>>> 0e3edbec
-
-  static async addHistoryEvent(userId, friendId, eventType, description) {
-    const db = getFirestore();
-    try {
-      const requestRef = db
-        .collection('conexoes')
-        .doc(userId)
-        .collection('solicitadas')
-        .doc(friendId);
-
-      await requestRef.update({
-        [`historico.${Date.now()}`]: {
-          type: eventType,
-          description,
-          date: new Date()
-        }
-      });
-    } catch (error) {
-      throw error;
-    }
-  }
-}+
+module.exports = RequestedConnection;