--- conflicted
+++ resolved
@@ -1,7 +1,4 @@
-<<<<<<< HEAD
-=======
 // src/models/Invite.js
->>>>>>> 0e3edbec
 const { getFirestore } = require('../firebaseAdmin');
 const { logger } = require('../logger');
 
@@ -35,13 +32,6 @@
     this.resendCount = data.resendCount || 0; // Número de vezes que o convite foi reenviado
   }
 
-<<<<<<< HEAD
-  static async getById(inviteId, email = null, nome = null) {
-    const db = getFirestore(); // Garante a inicialização do Firestore
-  
-    logger.info(`Iniciando a busca pelo convite com inviteId ${inviteId}`, {
-      service: 'inviteService',
-=======
   /**
    * Converte a instância para um objeto simples
    * @returns {Object} Objeto representando o convite
@@ -78,7 +68,6 @@
   static async getById(inviteId) {
     logger.info(`Buscando convite com ID ${inviteId}`, {
       service: 'inviteModel',
->>>>>>> 0e3edbec
       function: 'getById',
       inviteId,
       email,
@@ -86,29 +75,6 @@
     });
   
     try {
-<<<<<<< HEAD
-      // Construção da consulta com critérios
-      let query = db.collection('convites').where('inviteId', '==', inviteId);
-  
-      if (email) {
-        query = query.where('email', '==', email);
-      }
-  
-      if (nome) {
-        query = query.where('friendName', '==', nome);
-      }
-  
-      const snapshot = await query.get();
-  
-      // Verificação de resultados
-      if (snapshot.empty) {
-        logger.error('Convite não encontrado com os critérios fornecidos.', {
-          service: 'inviteService',
-          function: 'getById',
-          inviteId,
-          email,
-          nome
-=======
       const db = getFirestore();
       // Consulta filtrando pelo inviteId (não o id do documento)
       const snapshot = await db.collection('convites')
@@ -120,19 +86,12 @@
           service: 'inviteModel',
           function: 'getById',
           inviteId
->>>>>>> 0e3edbec
         });
         throw new Error('Convite não encontrado.');
       }
   
       // Extração do primeiro documento correspondente
       const inviteDoc = snapshot.docs[0];
-<<<<<<< HEAD
-      const invite = new Invite({ ...inviteDoc.data(), id: inviteDoc.id });
-  
-      logger.info(`Convite com inviteId ${inviteId} encontrado com sucesso`, {
-        service: 'inviteService',
-=======
       const invite = new Invite({ 
         ...inviteDoc.data(), 
         id: inviteDoc.id 
@@ -140,7 +99,6 @@
 
       logger.info(`Convite com ID ${inviteId} encontrado`, {
         service: 'inviteModel',
->>>>>>> 0e3edbec
         function: 'getById',
         inviteId
       });
@@ -155,13 +113,8 @@
         nome,
         error: error.message
       });
-<<<<<<< HEAD
-  
-      throw new Error('Erro ao buscar convite.');
-=======
-
-      throw error;
->>>>>>> 0e3edbec
+
+      throw error;
     }
   }  
 
@@ -171,14 +124,8 @@
    * @returns {Promise<Invite>} O convite criado
    */
   static async create(data) {
-<<<<<<< HEAD
-    const db = getFirestore(); // Garante a inicialização do Firestore
-    logger.info('Iniciando a criação de um novo convite', {
-      service: 'inviteService',
-=======
     logger.info('Criando novo convite', {
       service: 'inviteModel',
->>>>>>> 0e3edbec
       function: 'create',
       data: { ...data, email: data.email ? data.email.toLowerCase() : null }
     });
@@ -221,14 +168,8 @@
    * @throws {Error} Se o convite não for encontrado
    */
   static async update(id, data) {
-<<<<<<< HEAD
-    const db = getFirestore(); // Garante a inicialização do Firestore
-    logger.info(`Iniciando a atualização do convite com ID ${id}`, {
-      service: 'inviteService',
-=======
     logger.info(`Atualizando convite com ID ${id}`, {
       service: 'inviteModel',
->>>>>>> 0e3edbec
       function: 'update',
       id,
       data
@@ -283,14 +224,8 @@
    * @throws {Error} Se ocorrer um erro durante a exclusão
    */
   static async delete(id) {
-<<<<<<< HEAD
-    const db = getFirestore(); // Garante a inicialização do Firestore
-    logger.info(`Iniciando a exclusão do convite com ID ${id}`, {
-      service: 'inviteService',
-=======
     logger.info(`Excluindo convite com ID ${id}`, {
       service: 'inviteModel',
->>>>>>> 0e3edbec
       function: 'delete',
       id
     });
@@ -323,14 +258,8 @@
    * @returns {Promise<Array<Invite>>} Lista de convites enviados
    */
   static async getBySenderId(userId) {
-<<<<<<< HEAD
-    const db = getFirestore(); // Garante a inicialização do Firestore
     logger.info(`Iniciando a busca por convites do usuário com senderId ${userId}`, {
       service: 'inviteService',
-=======
-    logger.info(`Buscando convites enviados pelo usuário ${userId}`, {
-      service: 'inviteModel',
->>>>>>> 0e3edbec
       function: 'getBySenderId',
       userId
     });
