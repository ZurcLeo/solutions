--- conflicted
+++ resolved
@@ -1,13 +1,6 @@
-<<<<<<< HEAD
-// models/Message.js
-const { getFirestore } = require('../firebaseAdmin');
-const { FieldValue } = require('firebase-admin/firestore');
-const { logger } = require('../logger');
-=======
 // models/MessageV2.js
 const { getFirestore } = require('../firebaseAdmin');
 const { v4: uuidv4 } = require('uuid');
->>>>>>> 0e3edbec
 
 const db = getFirestore();
 
@@ -56,14 +49,6 @@
     }
   }
 
-<<<<<<< HEAD
-  static async getById(uidRemetente, uidDestinatario, id) {
-   const db = getFirestore();
-    const path = this.getPath(uidRemetente, uidDestinatario);
-    const doc = await db.collection(path).doc(id).get();
-    if (!doc.exists) {
-      throw new Error('Mensagem não encontrada.');
-=======
   /**
    * Busca ou cria um ID de conversa entre dois usuários
    * @param {string} userId1 - ID do primeiro usuário
@@ -88,57 +73,11 @@
         lastMessage: null,
         type: 'private' // Para suporte futuro a conversas em grupo
       });
->>>>>>> 0e3edbec
     }
     
     return conversationId;
   }
 
-<<<<<<< HEAD
-  static async getByUserId(uidRemetente, uidDestinatario) {
-    const db = getFirestore();
-    const path = this.getPath(uidRemetente, uidDestinatario);
-    const snapshot = await db.collection(path).get();
-    const messages = [];
-    snapshot.forEach(doc => {
-      messages.push(new Message(doc.data()));
-    });
-    return messages;
-  }
-
-  static async create(data) {
-    const { uidRemetente, uidDestinatario } = data;
-    logger.info('Data em Message Modelo:', data)
-    const db = getFirestore();
-    const message = new Message(data);
-    logger.info('Message: ', uidRemetente)
-    const path = `mensagens/${[uidRemetente, uidDestinatario].sort().join('_')}/msgs`;
-    const docRef = await db.collection(path).doc();
-    await docRef.set({ 
-      ...message, 
-      id: docRef.id,  // Explicitly set the ID
-      timestamp: FieldValue.serverTimestamp() 
-    });
-  
-    message.id = docRef.id;
-    return message;
-  }
-
-  static async update(uidRemetente, uidDestinatario, id, data) {
-    const db = getFirestore();
-    const path = this.getPath(uidRemetente, uidDestinatario);
-    const messageRef = db.collection(path).doc(id);
-    await messageRef.update(data);
-    const updatedDoc = await messageRef.get();
-    return new Message(updatedDoc.data());
-  }
-
-  static async delete(uidRemetente, uidDestinatario, id) {
-    const db = getFirestore();
-    const path = this.getPath(uidRemetente, uidDestinatario);
-    const messageRef = db.collection(path).doc(id);
-    await messageRef.delete();
-=======
   /**
    * Obtém mensagens de uma conversa
    * @param {string} conversationId - ID da conversa
@@ -592,7 +531,6 @@
       console.error('Erro ao atualizar status da mensagem:', error);
       throw error;
     }
->>>>>>> 0e3edbec
   }
 
   /**
