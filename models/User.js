--- conflicted
+++ resolved
@@ -1,10 +1,6 @@
-<<<<<<< HEAD
-const { getFirestore } = require('../firebaseAdmin'); // Use getFirestore para inicialização lazy
-=======
 const { getAuth } = require('../firebaseAdmin');
 const FirestoreService = require('../utils/firestoreService');
 const dbServiceUser = FirestoreService.collection('usuario');
->>>>>>> 0e3edbec
 const { logger } = require('../logger');
 
 
@@ -36,13 +32,7 @@
     };
     this.amigosAutorizados = data.amigosAutorizados || [];
     this.amigos = data.amigos || [];
-<<<<<<< HEAD
-    this.caixinhas = data.caixinhas || [];
-    this.interessesPessoais = data.interessesPessoais || [];
-    this.dataCriacao = data.dataCriacao ? new Date(data.dataCriacao.seconds * 1000) : new Date();
-=======
     this.dataCriacao = data.dataCriacao || new Date();
->>>>>>> 0e3edbec
     this.saldoElosCoins = data.saldoElosCoins || 0;
     this.conversas = data.conversas || {};
   }
@@ -65,11 +55,6 @@
       interesses: this.interesses,
       amigosAutorizados: this.amigosAutorizados,
       amigos: this.amigos,
-<<<<<<< HEAD
-      caixinhas : this.caixinhas,
-      interessesPessoais: this.interessesPessoais,
-=======
->>>>>>> 0e3edbec
       dataCriacao: this.dataCriacao,
       saldoElosCoins: this.saldoElosCoins,
       conversas: this.conversas
@@ -183,12 +168,6 @@
   }
 
   static async getById(userId) {
-<<<<<<< HEAD
-    const db = getFirestore(); // Use getFirestore para inicializar o Firestore corretamente
-    logger.info('getById chamado', { service: 'userModel', function: 'getById', userId });
-
-=======
->>>>>>> 0e3edbec
     if (!userId) {
       const error = new Error('userId não fornecido');
       logger.error('Erro no getById', { service: 'userModel', function: 'getById', error: error.message });
@@ -196,12 +175,8 @@
     }
   
     try {
-<<<<<<< HEAD
-      const userDoc = await db.collection('usuario').doc(userId).get();
-=======
       const userDoc = await dbServiceUser.doc(userId).get();
       
->>>>>>> 0e3edbec
       if (!userDoc.exists) {
         // Em vez de lançar erro, registramos que o usuário não foi encontrado
         logger.warn('Usuário não encontrado no getById', { 
@@ -257,17 +232,10 @@
           throw new Error('Usuário não encontrado.');
         }
       }
-<<<<<<< HEAD
-
-      const userData = userDoc.data();
-      userData.uid = userId;
-      logger.info('Dados do usuário encontrados', { service: 'userModel', function: 'getById', userData });
-=======
       
       // Fluxo normal - usuário encontrado no banco de dados
       const userData = userDoc.data();
       userData.id = userId;
->>>>>>> 0e3edbec
       return new User(userData);
     } catch (error) {
       // Captura erros não tratados
@@ -281,7 +249,6 @@
     }
   }
 
-<<<<<<< HEAD
   static async searchUsers(query, currentUserId) {
     const db = getFirestore();
     logger.info('searchUsers chamado', { 
@@ -378,11 +345,6 @@
     }
   }
 
-  static async create(data) {
-    const db = getFirestore(); // Garantir inicialização do Firestore
-    logger.info('create chamado', { service: 'userModel', function: 'create', data });
-    const user = new User(data);
-=======
   static async create(userData) {
     logger.info('create chamado', { service: 'userModel', function: 'create', userData: userData });
     
@@ -393,7 +355,6 @@
     }
     
     const user = new User(userData);
->>>>>>> 0e3edbec
     try {
       // Usar o UID como ID do documento do Firestore
       await dbServiceUser.doc(userData.uid).set(user.toPlainObject());
@@ -408,12 +369,6 @@
   }
 
   static async update(userId, data) {
-<<<<<<< HEAD
-    const db = getFirestore(); // Garantir inicialização do Firestore
-    logger.info('update chamado', { service: 'userModel', function: 'update', userId: userId, data });
-
-    const userRef = db.collection('usuario').doc(userId);
-=======
     // const db = getFirestore();
     if (!data.dataCriacao) {
         delete data.dataCriacao; // Remove dataCriacao se for null ou undefined
@@ -421,7 +376,6 @@
     
     logger.info('update chamado', { service: 'userModel', function: 'update', userId: userId, data });
     const userRef = dbServiceUser.doc(userId);
->>>>>>> 0e3edbec
     try {
       await userRef.update(data);
       const updatedDoc = await userRef.get();
@@ -432,14 +386,7 @@
       logger.error('Erro ao atualizar usuário', { service: 'userModel', function: 'update', userId: userId, error: error.message });
       throw new Error('Erro ao atualizar usuário');
     }
-<<<<<<< HEAD
-  }
-
-  static async delete(userId) {
-    const db = getFirestore(); // Garantir inicialização do Firestore
-    logger.info('delete chamado', { service: 'userModel', function: 'delete', userId });
-=======
-}
+  }
 
 static async uploadProfilePicture(userId, file) {
   // const db = getFirestore();
@@ -473,10 +420,9 @@
 
     logger.info('delete chamado', { service: 'userModel', function: 'delete', userId: id });
     const userRef = dbServiceUser.doc(id);
->>>>>>> 0e3edbec
-    try {
-      await db.collection('usuario').doc(userId).delete();
-      logger.info('Usuário deletado com sucesso', { service: 'userModel', function: 'delete', userId });
+    try {
+      await userRef.delete();
+      logger.info('Usuário deletado com sucesso', { service: 'userModel', function: 'delete', userId: id });
     } catch (error) {
       logger.error('Erro ao deletar usuário', { service: 'userModel', function: 'delete', userId, error: error.message });
       throw new Error('Erro ao deletar usuário');
