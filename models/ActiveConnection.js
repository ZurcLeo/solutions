--- conflicted
+++ resolved
@@ -1,22 +1,11 @@
+const {getFirestore} = require('../firebaseAdmin');
+const { logger } = require('../logger');
 const {getFirestore} = require('../firebaseAdmin');
 const { logger } = require('../logger');
 
 class ActiveConnection {
   constructor(data) {
     this.id = data.id || null;
-<<<<<<< HEAD
-    this.interessesPessoais = data.interessesPessoais || [];
-    this.nome = data.nome || 'Desconhecido';
-    this.fotoDoPerfil = data.fotoDoPerfil || '';
-    this.interessesNegocios = data.interessesNegocios || [];
-    this.email = data.email || '';
-    this.status = data.status || 'indefinido';
-    this.dataDoAceite = data.dataDoAceite 
-      ? new Date(data.dataDoAceite.seconds * 1000) 
-      : null;
-  }  
-
-=======
     this.nome = data.nome || 'Desconhecido';
     this.fotoDoPerfil = data.fotoDoPerfil || '';
     this.interesses = data.interesses|| {};
@@ -57,7 +46,6 @@
     }
 }
 
->>>>>>> 0e3edbec
   static async findOne(conditions) {
     const db = getFirestore();
     try {
@@ -95,10 +83,6 @@
     }
   }
 
-<<<<<<< HEAD
-  // Additional helper method to check if connection exists
-=======
->>>>>>> 0e3edbec
   static async exists(userId, friendId) {
     try {
       // Check in user document's friends array
@@ -148,12 +132,13 @@
           logger.error(`Friend document not found: ${friendId}`);
           continue;
         }
+        if (!friendDoc.exists) {
+          logger.error(`Friend document not found: ${friendId}`);
+          continue;
+        }
         const friendData = friendDoc.data();
         const connection = new ActiveConnection(friendData);
-<<<<<<< HEAD
-=======
         connections[friendId] = connection; // Adicionar esta linha
->>>>>>> 0e3edbec
         friends.push(connection);
       }
     }
@@ -171,11 +156,6 @@
     return { friends, bestFriends };
   }
 
-<<<<<<< HEAD
-  static async getById(id) {
-    const db = getFirestore();
-    const doc = await db.collection('ativas').doc(id).get();
-=======
   static async addBestFriend(userId, friendId) {
     const db = getFirestore();
     const userRef = db.collection('usuario').doc(userId);
@@ -266,7 +246,6 @@
   static async getById(userId) {
     const db = getFirestore();
     const doc = await db.collection('ativas').doc(userId).get();
->>>>>>> 0e3edbec
     if (!doc.exists) {
       throw new Error('Conexão ativa não encontrada.');
     }
