//swagger.js
const swaggerJsDoc = require('swagger-jsdoc');
const swaggerUi = require('swagger-ui-express');

const swaggerOptions = {
  swaggerDefinition: {
    openapi: '3.0.0',
    info: {
      title: 'API Elos Cloud',
      version: '1.0.0',
      description: 'Documentação da API - Elos Cloud',
      contact: {
        name: 'Leonardo Cruz',
        email: 'leonardo@eloscloud.com.br',
      },
      servers: [
        {
<<<<<<< HEAD
          url: 'http://localhost:9000',
          description: 'Development server'
=======
          url: 'https://localhost:9000',
>>>>>>> 0e3edbec
        },
        {
          url: 'https://backend-elos.onrender.com',
          description: 'Production server'
        }
      ],
    },
    components: {
      securitySchemes: {
        bearerAuth: {
          type: 'http',
          scheme: 'bearer',
          bearerFormat: 'JWT',
        },
      },
      schemas: {
        Caixinha: {
          type: 'object',
          properties: {
            id: {
              type: 'string',
              description: 'ID da caixinha',
            },
            name: {
              type: 'string',
              description: 'Nome da caixinha',
            },
          },
        },
        EmailInvite: {
          type: 'object',
          properties: {
            to: {
              type: 'string',
              description: 'Email do destinatário',
            },
            subject: {
              type: 'string',
              description: 'Assunto do email',
            },
            message: {
              type: 'string',
              description: 'Mensagem do email',
            },
          },
        },
        GroupCaixinha: {
          type: 'object',
          properties: {
            id: {
              type: 'string',
              description: 'ID do grupo de caixinhas',
            },
            name: {
              type: 'string',
              description: 'Nome do grupo de caixinhas',
            },
          },
        },
        InviteGenerate: {
          type: 'object',
          properties: {
            email: {
              type: 'string',
              description: 'Email para o qual o convite será gerado',
              example: 'user@example.com',
            },
          },
        },
        InviteValidate: {
          type: 'object',
          properties: {
            inviteToken: {
              type: 'string',
              description: 'Token do convite a ser validado',
              example: 'some_invite_token',
            },
          },
        },
        InviteInvalidate: {
          type: 'object',
          properties: {
            inviteToken: {
              type: 'string',
              description: 'Token do convite a ser invalidado',
              example: 'some_invite_token',
            },
          },
        },
        JA3Calculate: {
          type: 'object',
          properties: {
            data: {
              type: 'string',
              description: 'Dados para calcular o hash JA3',
              example: 'example data',
            },
          },
        },
        JA3Hash: {
          type: 'object',
          properties: {
            hash: {
              type: 'string',
              description: 'Hash JA3 calculado',
              example: 'calculated_ja3_hash',
            },
          },
        },
        Message: {
          type: 'object',
          properties: {
            id: {
              type: 'string',
              description: 'ID da mensagem',
            },
            userId: {
              type: 'string',
              description: 'ID do usuário que enviou a mensagem',
            },
            content: {
              type: 'string',
              description: 'Conteúdo da mensagem',
            },
            createdAt: {
              type: 'string',
              format: 'date-time',
              description: 'Data e hora de criação da mensagem',
            },
            updatedAt: {
              type: 'string',
              format: 'date-time',
              description: 'Data e hora da última atualização da mensagem',
            },
          },
        },
        Notification: {
          type: 'object',
          properties: {
            id: {
              type: 'string',
              description: 'ID da notificação',
            },
            userId: {
              type: 'string',
              description: 'ID do usuário que recebeu a notificação',
            },
            message: {
              type: 'string',
              description: 'Mensagem da notificação',
            },
            read: {
              type: 'boolean',
              description: 'Status de leitura da notificação',
            },
            createdAt: {
              type: 'string',
              format: 'date-time',
              description: 'Data e hora de criação da notificação',
            },
          },
        },
        Purchase: {
          type: 'object',
          properties: {
            id: {
              type: 'string',
              description: 'ID da compra',
            },
            userId: {
              type: 'string',
              description: 'ID do usuário que fez a compra',
            },
            amount: {
              type: 'number',
              description: 'Quantidade da compra',
            },
            createdAt: {
              type: 'string',
              format: 'date-time',
              description: 'Data e hora da compra',
            },
          },
        },
        ErrorResponse: {
          type: 'object',
          properties: {
            message: {
              type: 'string',
              description: 'Mensagem de erro.',
            },
            error: {
              type: 'string',
              description: 'Detalhes do erro.',
            },
          },
        },
        BlacklistRequest: {
          type: 'object',
          properties: {
            token: {
              type: 'string',
              description: 'O token a ser adicionado à blacklist.',
              example: 'eyJhbGciOiJIUzI1...',
            },
          },
        },
        BlacklistResponse: {
          type: 'object',
          properties: {
            blacklisted: {
              type: 'boolean',
              description: 'Indica se o token está na blacklist.',
              example: true,
            },
          },
        },
        Caixinha: {
          type: 'object',
          properties: {
            id: {
              type: 'string',
              description: 'ID único da caixinha.',
              example: 'caixinha123',
            },
            name: {
              type: 'string',
              description: 'Nome da caixinha.',
              example: 'Caixinha do João',
            },
            description: {
              type: 'string',
              description: 'Descrição da caixinha.',
              example: 'Caixinha para despesas coletivas.',
            },
            adminId: {
              type: 'string',
              description: 'ID do administrador da caixinha.',
              example: 'admin123',
            },
            members: {
              type: 'array',
              items: {
                type: 'string',
              },
              description: 'Lista de IDs dos membros.',
              example: ['user123', 'user456'],
            },
            contribuicaoMensal: {
              type: 'number',
              description: 'Contribuição mensal para a caixinha.',
              example: 50.0,
            },
            saldoTotal: {
              type: 'number',
              description: 'Saldo total da caixinha.',
              example: 500.0,
            },
            distribuicaoTipo: {
              type: 'string',
              description: 'Tipo de distribuição da caixinha.',
              example: 'padrão',
            },
            duracaoMeses: {
              type: 'integer',
              description: 'Duração da caixinha em meses.',
              example: 12,
            },
            dataCriacao: {
              type: 'string',
              format: 'date-time',
              description: 'Data de criação da caixinha.',
              example: '2023-01-01T12:00:00Z',
            },
          },
        },
        ActiveConnection: {
          type: 'object',
          properties: {
            id: {
              type: 'string',
              description: 'ID único da conexão ativa.',
            },
            interessesPessoais: {
              type: 'array',
              items: { type: 'string' },
              description: 'Interesses pessoais do usuário.',
            },
            interessesNegocios: {
              type: 'array',
              items: { type: 'string' },
              description: 'Interesses de negócios do usuário.',
            },
            status: {
              type: 'string',
              description: 'Status da conexão ativa.',
            },
            dataDoAceite: {
              type: 'string',
              format: 'date-time',
              description: 'Data de aceite da conexão.',
            },
          },
        },
        RequestedConnection: {
          type: 'object',
          properties: {
            userId: {
              type: 'string',
              description: 'ID do usuário solicitante.',
            },
            friendId: {
              type: 'string',
              description: 'ID do usuário solicitado.',
            },
            status: {
              type: 'string',
              description: 'Status da solicitação.',
              enum: ['pending', 'accepted', 'rejected'],
            },
            dataSolicitacao: {
              type: 'string',
              format: 'date-time',
              description: 'Data da solicitação.',
            },
          },
        },
        RegisterRequest: {
          type: 'object',
          properties: {
            email: {
              type: 'string',
              description: 'Email do usuário.',
              example: 'user@example.com',
            },
            password: {
              type: 'string',
              description: 'Senha do usuário.',
              example: 'senhaSegura123!',
            },
            inviteId: {
              type: 'string',
              description: 'ID do convite.',
              example: 'invite123',
            },
          },
        },
        LoginRequest: {
          type: 'object',
          properties: {
            email: {
              type: 'string',
              description: 'Email do usuário.',
              example: 'user@example.com',
            },
            password: {
              type: 'string',
              description: 'Senha do usuário.',
              example: 'senhaSegura123!',
            },
          },
        },
        AuthResponse: {
          type: 'object',
          properties: {
            accessToken: {
              type: 'string',
              description: 'Token JWT de acesso.',
              example: 'eyJhbGciOiJIUzI1...',
            },
            refreshToken: {
              type: 'string',
              description: 'Token JWT de refresh.',
              example: 'eyJhbGciOiJIUzI1...',
            },
          },
        },
        PaymentIntentRequest: {
          type: 'object',
          properties: {
            quantidade: {
              type: 'number',
              description: 'Quantidade do pagamento',
            },
            valor: {
              type: 'number',
              description: 'Valor do pagamento',
            },
            userId: {
              type: 'string',
              description: 'ID do usuário',
            },
            description: {
              type: 'string',
              description: 'Descrição do pagamento',
            },
            recaptchaToken: {
              type: 'string',
              description: 'Token do reCAPTCHA',
            },
          },
        },
        PaymentIntentResponse: {
          type: 'object',
          properties: {
            id: {
              type: 'string',
              description: 'ID da intenção de pagamento',
            },
            client_secret: {
              type: 'string',
              description: 'Segredo do cliente para a intenção de pagamento',
            },
          },
        },
        SessionStatus: {
          type: 'object',
          properties: {
            status: {
              type: 'string',
              description: 'Status da sessão de pagamento',
            },
            customer_email: {
              type: 'string',
              description: 'Email do cliente',
            },
          },
        },
        Post: {
          type: 'object',
          properties: {
            id: {
              type: 'string',
              description: 'ID da postagem',
            },
            userId: {
              type: 'string',
              description: 'ID do usuário que criou a postagem',
            },
            content: {
              type: 'string',
              description: 'Conteúdo da postagem',
            },
            createdAt: {
              type: 'string',
              format: 'date-time',
              description: 'Data e hora de criação da postagem',
            },
            updatedAt: {
              type: 'string',
              format: 'date-time',
              description: 'Data e hora da última atualização da postagem',
            },
          },
        },
        Contribuicao: {
          type: 'object',
          properties: {
            id: {
              type: 'string',
              description: 'ID da contribuição',
            },
            caixinhaId: {
              type: 'string',
              description: 'ID da caixinha associada',
            },
            userId: {
              type: 'string',
              description: 'ID do usuário que fez a contribuição',
            },
            valor: {
              type: 'number',
              description: 'Valor da contribuição',
            },
            data: {
              type: 'string',
              format: 'date-time',
              description: 'Data da contribuição',
            },
          },
        },
        ConfiguracoesCaixinha: {
          type: 'object',
          properties: {
            id: {
              type: 'string',
              description: 'ID das configurações da caixinha',
            },
            caixinhaId: {
              type: 'string',
              description: 'ID da caixinha associada',
            },
            nome: {
              type: 'string',
              description: 'Nome da caixinha',
            },
            descricao: {
              type: 'string',
              description: 'Descrição da caixinha',
            },
            contribuicaoMensal: {
              type: 'number',
              description: 'Valor da contribuição mensal',
            },
            dataCriacao: {
              type: 'string',
              format: 'date-time',
              description: 'Data de criação da caixinha',
            },
          },
        },
        RecaptchaVerify: {
          type: 'object',
          properties: {
            token: {
              type: 'string',
              description: 'Token reCAPTCHA a ser verificado',
              example: 'token_do_recaptcha',
            },
          },
        },
        RecaptchaResponse: {
          type: 'object',
          properties: {
            success: {
              type: 'boolean',
              description: 'Indica se a verificação foi bem-sucedida',
            },
            score: {
              type: 'number',
              description: 'Pontuação do reCAPTCHA',
            },
            action: {
              type: 'string',
              description: 'Ação do reCAPTCHA',
            },
          },
        },
        User: {
          type: 'object',
          properties: {
            id: {
              type: 'string',
              description: 'ID do usuário',
            },
            name: {
              type: 'string',
              description: 'Nome do usuário',
            },
            email: {
              type: 'string',
              description: 'Email do usuário',
            },
            password: {
              type: 'string',
              description: 'Senha do usuário',
            },
            createdAt: {
              type: 'string',
              format: 'date-time',
              description: 'Data e hora de criação do usuário',
            },
            updatedAt: {
              type: 'string',
              format: 'date-time',
              description: 'Data e hora da última atualização do usuário',
            },
          },
        },
        TokenResponse: {
          type: 'object',
          properties: {
            token: {
              type: 'string',
              description: 'Token de autenticação',
            },
          },
        },
        SessionResponse: {
          type: 'object',
          properties: {
            sessionId: {
              type: 'string',
              description: 'ID da sessão de vídeo',
            },
            status: {
              type: 'string',
              description: 'Status da sessão de vídeo',
            },
            createdAt: {
              type: 'string',
              format: 'date-time',
              description: 'Data e hora de criação da sessão',
            },
          },
        },
        MeetingResponse: {
          type: 'object',
          properties: {
            meetingId: {
              type: 'string',
              description: 'ID da reunião',
            },
            status: {
              type: 'string',
              description: 'Status da reunião',
            },
            createdAt: {
              type: 'string',
              format: 'date-time',
              description: 'Data e hora de criação da reunião',
            },
          },
        },
        ValidateMeetingResponse: {
          type: 'object',
          properties: {
            isValid: {
              type: 'boolean',
              description: 'Indica se a reunião é válida',
            },
            meetingId: {
              type: 'string',
              description: 'ID da reunião',
            },
            status: {
              type: 'string',
              description: 'Status da reunião',
            },
          },
        },
      },
    },
  },
  apis: ['./routes/*.js'],
};

const swaggerDocs = swaggerJsDoc(swaggerOptions);

module.exports = swaggerDocs;<|MERGE_RESOLUTION|>--- conflicted
+++ resolved
@@ -15,12 +15,7 @@
       },
       servers: [
         {
-<<<<<<< HEAD
-          url: 'http://localhost:9000',
-          description: 'Development server'
-=======
           url: 'https://localhost:9000',
->>>>>>> 0e3edbec
         },
         {
           url: 'https://backend-elos.onrender.com',
