--- conflicted
+++ resolved
@@ -1,10 +1,3 @@
-<<<<<<< HEAD
-const { getAuth } = require('../firebaseAdmin');
-const { logger } = require('../logger');
-const { isTokenBlacklisted } = require('../services/blacklistService');
-
-const auth = getAuth()
-=======
 const jwt = require('jsonwebtoken');
 const {isTokenBlacklisted} = require('../services/blacklistService');
 const {verifyAndGenerateNewToken} = require('../services/authService');
@@ -46,59 +39,8 @@
   if (!accessToken) {
     return res.status(401).json({ isAuthenticated: false, message: 'Token não fornecido' });
   }
->>>>>>> 0e3edbec
 
-const verifyToken = async (req, res, next) => {
   try {
-<<<<<<< HEAD
-    // Verifica múltiplas fontes do token em ordem de prioridade
-    const token = 
-      req.cookies?.accessToken || 
-      req.headers.authorization?.split(' ')[1] ||
-      req.query?.token;  // opcional, dependendo dos requisitos de segurança
-    
-    if (!token) {
-      logger.error('Token não fornecido', {
-        service: 'authMiddleware',
-        function: 'verifyToken',
-        headers: req.headers,
-        cookies: req.cookies
-      });
-      return res.status(401).json({ message: 'Token não fornecido' });
-    }
-
-    // Verifica o token com Firebase Admin
-    const decodedToken = await auth.verifyIdToken(token);
-    req.user = decodedToken;
-    req.uid = decodedToken.uid;
-    
-    logger.info('Token verificado com sucesso', {
-      service: 'authMiddleware',
-      function: 'verifyToken',
-      userId: decodedToken.uid
-    });
-    
-    next();
-  } catch (error) {
-    logger.error('Erro na verificação do token', {
-      service: 'authMiddleware',
-      function: 'verifyToken',
-      error: error.message,
-      errorCode: error.code
-    });
-    
-    if (error.code === 'auth/id-token-expired') {
-      return res.status(401).json({
-        code: 'TOKEN_EXPIRED',
-        requiresReauth: true
-      });
-    }
-    
-    return res.status(401).json({
-      message: 'Token inválido',
-      code: error.code || 'INVALID_TOKEN'
-    });
-=======
     // Primeiro verificar se o token está na blacklist
     const isBlacklisted = await isTokenBlacklisted(accessToken);
     if (isBlacklisted) {
@@ -138,7 +80,6 @@
         error: process.env.NODE_ENV === 'development' ? error.message : undefined
       });
     }
->>>>>>> 0e3edbec
   }
 };
 
