const ActiveConnection = require('../models/ActiveConnection');
const InactiveConnection = require('../models/InactiveConnection');
const RequestedConnection = require('../models/RequestedConnection');
const connectionService = require('../services/connectionService')
const { logger } = require('../logger');

<<<<<<< HEAD
=======
exports.addBestFriend = async (req, res) => {
  const { friendId } = req.params;
  const userId = req.user.uid;

  if (!userId) {
    return res.status(401).json({ message: 'Usuário não autenticado.' });
  }

  if (!friendId) {
    return res.status(400).json({ message: 'O ID do amigo é obrigatório.' });
  }

  try {
    // Chamar a função específica para adicionar melhor amigo no serviço
    await ActiveConnection.addBestFriend(userId, friendId);
    return res.status(200).json({ message: 'Melhor amigo adicionado com sucesso.' });
  } catch (error) {
    if (error.message === 'Usuário não encontrado.') {
      return res.status(404).json({ message: error.message });
    }
    if (
      error.message === 'Este amigo não é uma conexão ativa.' ||
      error.message === 'Este amigo não está na sua lista de amigos.'
    ) {
      return res.status(400).json({ message: error.message });
    }
    console.error('Erro ao adicionar melhor amigo no controlador:', error);
    return res.status(500).json({ message: 'Erro interno ao processar a requisição.' });
  }
};

exports.removeBestFriend = async (req, res) => {
  const { friendId } = req.params;
  const userId = req.user.uid;

  if (!userId) {
    return res.status(401).json({ message: 'Usuário não autenticado.' });
  }

  if (!friendId) {
    return res.status(400).json({ message: 'O ID do amigo é obrigatório.' });
  }

  try {
    // Chamar a função específica para remover melhor amigo no serviço
    await ActiveConnection.removeBestFriend(userId, friendId);
    return res.status(200).json({ message: 'Melhor amigo removido com sucesso.' });
  } catch (error) {
    if (error.message === 'Usuário não encontrado.') {
      return res.status(404).json({ message: error.message });
    }
    if (
      error.message === 'Este amigo não é uma conexão ativa.' ||
      error.message === 'Este amigo não está na sua lista de amigos.'
    ) {
      return res.status(400).json({ message: error.message });
    }
    console.error('Erro ao remover melhor amigo no controlador:', error);
    return res.status(500).json({ message: 'Erro interno ao processar a requisição.' });
  }
};
>>>>>>> 0e3edbec

exports.getActiveConnectionById = async (req, res) => {
  const userId = req.uid;
  logger.info('loggando o usuario nas conexoes', userId);
  try {
    const connections = await ActiveConnection.getById(userId);
    const sentRequests = await RequestedConnection.getRequestsSentByUser(userId);
    const receivedRequests = await RequestedConnection.getPendingRequestsForUser(userId);

    const connection = {
      friends: connections.friends,
      bestFriends: connections.bestFriends,
      sentRequests,
      receivedRequests
    };
    
    res.status(200).json(connection);
  } catch (error) {
    res.status(404).json({ message: error.message });
  }
};

exports.getConnectionsByUserId = async (req, res) => {
  const { userId } = req.params;

  try {
    const { friends, bestFriends } = await connectionService.getConnectionsByUserId(userId);
    res.status(200).json({ friends, bestFriends });
  } catch (error) {
    res.status(500).json({ message: error.message });
  }
};

exports.acceptConnectionRequest = async (req, res) => {
  const { senderId } = req.params; // ID do remetente da solicitação
  const receiverId = req.user.uid; // ID do usuário autenticado (destinatário)
  
  if (!receiverId) {
    return res.status(401).json({ message: 'Usuário não autenticado.' });
  }
  
  if (!senderId) {
    return res.status(400).json({ message: 'ID do remetente é obrigatório.' });
  }
  
  try {
    const result = await RequestedConnection.acceptConnectionRequest(receiverId, senderId);
    
    return res.status(200).json({ 
      message: 'Solicitação de amizade aceita com sucesso.',
      connection: result
    });
  } catch (error) {
    logger.error('Erro ao aceitar solicitação de amizade', {
      service: 'connectionsController',
      method: 'acceptConnectionRequest',
      userId,
      requestId,
      error: error.message
    });
    
    // Mensagens de erro mais específicas para o frontend
    if (error.message === 'Solicitação não encontrada') {
      return res.status(404).json({ message: error.message });
    }
    
    if (error.message === 'Esta solicitação já foi processada') {
      return res.status(400).json({ message: error.message });
    }
    
    return res.status(500).json({ 
      message: 'Erro ao aceitar solicitação de amizade.',
      error: error.message 
    });
  }
};

exports.createActiveConnection = async (req, res) => {
  // Este método deveria ser deprecado ou usado apenas para fins administrativos
  // Uma mensagem de aviso para os desenvolvedores:
  logger.warn('O método createActiveConnection foi chamado diretamente. Para aceitar solicitações de amizade, use acceptConnectionRequest.', {
    service: 'connectionsController',
    method: 'createActiveConnection',
    userId: req.user?.uid
  });
  
  try {
    const connection = await ActiveConnection.create(req.body);
    res.status(201).json(connection);
  } catch (error) {
    res.status(500).json({ message: error.message });
  }
};

exports.updateActiveConnection = async (req, res) => {
  try {
    const connection = await ActiveConnection.update(req.params.id, req.body);
    res.status(200).json(connection);
  } catch (error) {
    res.status(500).json({ message: error.message });
  }
};

exports.deleteActiveConnection = async (req, res) => {
  try {
    await ActiveConnection.delete(req.params.friendId);
    res.status(204).end();
  } catch (error) {
    res.status(500).json({ message: error.message });
  }
};

exports.getInactiveConnectionById = async (req, res) => {
  try {
    const connection = await InactiveConnection.getById(req.params.id);
    res.status(200).json(connection);
  } catch (error) {
    res.status(404).json({ message: error.message });
  }
};

exports.createInactiveConnection = async (req, res) => {
  try {
    const connection = await InactiveConnection.create(req.body);
    res.status(201).json(connection);
  } catch (error) {
    res.status(500).json({ message: error.message });
  }
};

exports.updateInactiveConnection = async (req, res) => {
  try {
    const connection = await InactiveConnection.update(req.params.id, req.body);
    res.status(200).json(connection);
  } catch (error) {
    res.status(500).json({ message: error.message });
  }
};

exports.deleteInactiveConnection = async (req, res) => {
  try {
    await InactiveConnection.delete(req.params.id);
    res.status(204).end();
  } catch (error) {
    res.status(500).json({ message: error.message });
  }
};

exports.getRequestedConnectionById = async (req, res) => {
  const userId = req.params.userId;
  const status = req.query.status;
  try {
    const connection = await RequestedConnection.getPendingRequestsForUser(userId);
    res.status(200).json(connection);
  } catch (error) {
    res.status(404).json({ message: error.message });
  }
};

exports.createRequestedConnection = async (req, res) => {
  const { userId, friendId } = req.body;

<<<<<<< HEAD
  try {
    // First check if connection already exists using the exists method
    const connectionExists = await ActiveConnection.exists(userId, friendId);
    if (connectionExists) {
      return res.status(400).json({ 
        message: 'Conexão já existe' 
      });
    }

    // Check for existing pending request
    const existingRequest = await RequestedConnection.findOne({ 
      userId, 
      friendId,
      status: 'pending' 
    });
    if (existingRequest) {
      return res.status(400).json({ 
        message: 'Solicitação já enviada' 
      });
    }

    // Create new request
    const connection = await RequestedConnection.create({
      userId,
      friendId,
      status: 'pending',
      createdAt: new Date()
    });

    // Create notification
    await notificationService.create({
      userId: friendId,
      type: 'friendRequest',
      data: {
        senderId: userId,
        requestId: connection.id
      }
    });

=======
  if (!userId || !friendId) {
    return res.status(400).json({ message: 'IDs de usuário e amigo são obrigatórios.' });
  }

  try {
    // 1. Verificar se a conexão ativa já existe
    const connectionExists = await ActiveConnection.exists(userId, friendId);
    
    if (connectionExists) {
      return res.status(400).json({ 
        message: 'Vocês já são amigos.',
        code: 'ALREADY_CONNECTED'
      });
    }

    // 2. Verificar solicitação do usuário para o amigo
    const outgoingRequest = await RequestedConnection.findOne({
      userId: userId,
      friendId: friendId
    });

    if (outgoingRequest) {
      return res.status(400).json({ 
        message: 'Você já enviou uma solicitação para este usuário.',
        code: 'REQUEST_ALREADY_SENT',
        requestId: outgoingRequest.id
      });
    }

    // 3. Verificar se existe solicitação do amigo para o usuário
    const incomingRequest = await RequestedConnection.findOne({
      userId: friendId,
      friendId: userId
    });

    if (incomingRequest) {
      return res.status(400).json({ 
        message: 'Este usuário já enviou uma solicitação para você. Você pode aceitá-la na sua lista de solicitações pendentes.',
        code: 'REQUEST_ALREADY_RECEIVED',
        requestId: incomingRequest.id
      });
    }

    // 4. Criar a solicitação se não existir nenhuma das condições acima
    const connection = await RequestedConnection.create(userId, friendId);

>>>>>>> 0e3edbec
    logger.info('Solicitação de conexão criada com sucesso', {
      service: 'connectionsController',
      method: 'createRequestedConnection',
      connectionId: connection.id,
      userId,
      friendId
    });

    res.status(201).json({
      message: 'Solicitação enviada com sucesso',
      connection
    });

  } catch (error) {
    logger.error('Erro ao criar solicitação de conexão', {
      service: 'connectionsController',
      method: 'createRequestedConnection',
      error: error.message,
      userId,
      friendId
    });

    res.status(500).json({ 
      message: 'Erro ao criar solicitação',
      error: error.message 
    });
  }
};

exports.updateRequestedConnection = async (req, res) => {
  try {
    const connection = await RequestedConnection.update(req.params.id, req.body);
    res.status(200).json(connection);
  } catch (error) {
    res.status(500).json({ message: error.message });
  }
};

exports.deleteRequestedConnection = async (req, res) => {
  try {
    await RequestedConnection.delete(req.params.id);
    res.status(204).end();
  } catch (error) {
    res.status(500).json({ message: error.message });
  }
};<|MERGE_RESOLUTION|>--- conflicted
+++ resolved
@@ -4,8 +4,6 @@
 const connectionService = require('../services/connectionService')
 const { logger } = require('../logger');
 
-<<<<<<< HEAD
-=======
 exports.addBestFriend = async (req, res) => {
   const { friendId } = req.params;
   const userId = req.user.uid;
@@ -67,7 +65,6 @@
     return res.status(500).json({ message: 'Erro interno ao processar a requisição.' });
   }
 };
->>>>>>> 0e3edbec
 
 exports.getActiveConnectionById = async (req, res) => {
   const userId = req.uid;
@@ -230,47 +227,6 @@
 exports.createRequestedConnection = async (req, res) => {
   const { userId, friendId } = req.body;
 
-<<<<<<< HEAD
-  try {
-    // First check if connection already exists using the exists method
-    const connectionExists = await ActiveConnection.exists(userId, friendId);
-    if (connectionExists) {
-      return res.status(400).json({ 
-        message: 'Conexão já existe' 
-      });
-    }
-
-    // Check for existing pending request
-    const existingRequest = await RequestedConnection.findOne({ 
-      userId, 
-      friendId,
-      status: 'pending' 
-    });
-    if (existingRequest) {
-      return res.status(400).json({ 
-        message: 'Solicitação já enviada' 
-      });
-    }
-
-    // Create new request
-    const connection = await RequestedConnection.create({
-      userId,
-      friendId,
-      status: 'pending',
-      createdAt: new Date()
-    });
-
-    // Create notification
-    await notificationService.create({
-      userId: friendId,
-      type: 'friendRequest',
-      data: {
-        senderId: userId,
-        requestId: connection.id
-      }
-    });
-
-=======
   if (!userId || !friendId) {
     return res.status(400).json({ message: 'IDs de usuário e amigo são obrigatórios.' });
   }
@@ -317,7 +273,6 @@
     // 4. Criar a solicitação se não existir nenhuma das condições acima
     const connection = await RequestedConnection.create(userId, friendId);
 
->>>>>>> 0e3edbec
     logger.info('Solicitação de conexão criada com sucesso', {
       service: 'connectionsController',
       method: 'createRequestedConnection',
