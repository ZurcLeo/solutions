--- conflicted
+++ resolved
@@ -1,12 +1,3 @@
-<<<<<<< HEAD
-//controllers/userController.js
-const { getFirestore, getStorage } = require('../firebaseAdmin');
-const { logger } = require('../logger');
-const User = require('../models/User');
-
-const storage = getStorage();
-const db = getFirestore();
-=======
 // controllers/userController.js
 const userService = require('../services/userService');
 const { logger } = require('../logger');
@@ -68,7 +59,6 @@
     res.status(500).json({ error: 'Erro ao criar perfil de usuário' });
   }
 };
->>>>>>> 0e3edbec
 
 const addUser = async (req, res) => {
   logger.info('DADOS usuário com NOCONTROLADOR', req)
@@ -133,20 +123,10 @@
 };
 
 const getUserById = async (req, res) => {
-<<<<<<< HEAD
-  const userId = req.params.userId;
-  logger.info('Requisição para obter usuário por ID', {
-    service: 'userController',
-    function: 'getUserById',
-    userId
-  });
-
-=======
   const { userId } = req.params;
   // Marcar início do processamento no controlador
   req.markCheckpoint('userController.getUserById.start');
   
->>>>>>> 0e3edbec
   try {
     // Marcar antes da chamada ao serviço
     req.markCheckpoint('userController.beforeServiceCall');
@@ -186,54 +166,12 @@
   const userId = req.user.uid;
   const file = req.file;
 
-<<<<<<< HEAD
-logger.info(file)
-  logger.info('File Inicial', {
-    service: 'userController',
-    function: 'uploadProfilePicture',
-    req_file: req.file,
-    req_user: req.user
-  });
-
-=======
->>>>>>> 0e3edbec
   if (!file) {
     return res.status(400).json({ message: 'Nenhum arquivo foi enviado.' });
   }
 
   try {
-<<<<<<< HEAD
-    // Caminho do arquivo no bucket do Firebase
-    const fileName = `fotoDePerfil/${userId}/profile_picture_${Date.now()}.png`;
-    const fileRef = storage.file(fileName);
-
-    logger.info('FileRef', {
-      service: 'userController',
-      function: 'uploadProfilePicture',
-      fileRef
-    });
-
-    // Salva o arquivo no bucket do Firebase
-    await fileRef.save(file.buffer, {
-      metadata: { contentType: file.mimetype },
-      public: true, // Torne o arquivo público
-    });
-
-    // URL pública do arquivo
-    const publicUrl = `https://storage.googleapis.com/${storage.name}/${fileName}`;
-
-    logger.info('publicUrl', {
-      service: 'userController',
-      function: 'uploadProfilePicture',
-      publicUrl
-    });
-
-    // Atualize o usuário com a URL da foto de perfil
-    await User.update(userId, { fotoDoPerfil: publicUrl });
-
-=======
     const publicUrl = await userService.uploadProfilePicture(userId, file);
->>>>>>> 0e3edbec
     res.status(200).json({ publicUrl });
   } catch (error) {
     res.status(500).json({ message: error.message });
@@ -306,24 +244,6 @@
     });
   }
 };
-
-const searchUsers = async (req, res) => {
-  try {
-    const { q: searchQuery } = req.query;
-    const currentUserId = req.user.uid; // Obtido do middleware de autenticação
-
-    if (!searchQuery) {
-      return res.status(400).json({ message: 'Search query is required' });
-    }
-
-    const users = await User.searchUsers(searchQuery, currentUserId);
-    res.json(users);
-  } catch (error) {
-    console.error('Error searching users:', error);
-    res.status(500).json({ message: 'Error searching users' });
-  }
-};
-
 
 module.exports = {
   addUser,
