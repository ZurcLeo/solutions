const express = require('express');
const router = express.Router();
const authController = require('../controllers/authController');
const verifyToken = require('../middlewares/auth');
const validate = require('../middlewares/validate');
const {authSchemas} = require('../schemas/authSchemas');
const userSchema = require('../schemas/userSchema');
<<<<<<< HEAD
const { logger } = require('../logger');
const { rateLimiter, authRateLimiter } = require('../middlewares/rateLimiter');

// Middleware CORS
router.use((req, res, next) => {
  // Headers existentes
  res.setHeader('Access-Control-Allow-Origin', 
    process.env.NODE_ENV === 'production' 
      ? 'https://eloscloud.com' 
      : 'http://localhost:3000'
  );
  res.setHeader('Access-Control-Allow-Methods', 'GET, POST, PUT, DELETE, OPTIONS');
  res.setHeader('Access-Control-Allow-Headers', 'Content-Type, Authorization');
  res.setHeader('Access-Control-Allow-Credentials', 'true');
  
  // Adicionar headers específicos para COOP e COEP
  res.setHeader('Cross-Origin-Opener-Policy', 'same-origin-allow-popups');
  res.setHeader('Cross-Origin-Embedder-Policy', 'require-corp');

  if (req.method === 'OPTIONS') {
    return res.status(204).end();
  }
  next();
});

// Middleware Logger
router.use((req, res, next) => {
  logger.info('Requisição recebida', {
    service: 'api',
    function: req.originalUrl,
=======
const { rateLimiter, authRateLimiter } = require('../middlewares/rateLimiter');
const { logger } = require('../logger')
const { healthCheck } = require('../middlewares/healthMiddleware');
const firstAccess = require('../middlewares/firstAccess');

const ROUTE_NAME = 'auth'
// Aplicar middleware de health check a todas as rotas de interests
router.use(healthCheck(ROUTE_NAME));

// Middleware de log para todas as requisições
router.use((req, res, next) => {
  logger.info(`[ROUTE] Requisição recebida em ${ROUTE_NAME}`, {
    path: req.path,
>>>>>>> 0e3edbec
    method: req.method,
    userId: req.user?.uid,
    params: req.params,
    body: req.body,
    query: req.query,
  });
  next();
});
<<<<<<< HEAD

// Iniciar processo de autenticação com provedores externos
router.post('/initiate', authController.initiateAuth);

// Iniciar processo de registro com provedores externos
router.post('/register/initiate', authController.initiateRegistration);

// Tratar retorno da autenticação
router.get('/callback', authController.handleAuthCallback);

// Verificar validade da sessão do usuário
router.get('/session', authController.checkSession);

// Verificar token de redefinição de senha
router.get('/reset-password/verify/:token', authController.verifyResetToken);


/**
 * @swagger
 * /auth/register:
 *   post:
 *     summary: Registro com email e senha.
 *     description: Cria uma nova conta de usuário usando email e senha.
 *     tags:
 *       - Autenticação
 *     requestBody:
 *       required: true
 *       content:
 *         application/json:
 *           schema:
 *             $ref: '#/components/schemas/RegisterRequest'
 *     responses:
 *       200:
 *         description: Conta criada com sucesso.
 *         content:
 *           application/json:
 *             schema:
 *               $ref: '#/components/schemas/AuthResponse'
 *       500:
 *         description: Erro ao criar conta.
 *         content:
 *           application/json:
 *             schema:
 *               $ref: '#/components/schemas/ErrorResponse'
 */
router.route('/register')
  .post(authRateLimiter, authController.registerWithEmail);

  /**
 * @swagger
 * /auth/login:
 *   post:
 *     summary: Login com email e senha.
 *     description: Realiza login de um usuário usando email e senha.
 *     tags:
 *       - Autenticação
 *     requestBody:
 *       required: true
 *       content:
 *         application/json:
 *           schema:
 *             $ref: '#/components/schemas/LoginRequest'
 *     responses:
 *       200:
 *         description: Login bem-sucedido.
 *         content:
 *           application/json:
 *             schema:
 *               $ref: '#/components/schemas/AuthResponse'
 *       500:
 *         description: Erro ao realizar login.
 *         content:
 *           application/json:
 *             schema:
 *               $ref: '#/components/schemas/ErrorResponse'
 */
router.route('/login')
  .post(authRateLimiter, authController.signInWithEmail);

/**
 * @swagger
 * /auth/logout:
 *   post:
 *     summary: Realiza logout do usuário.
 *     description: Encerra a sessão do usuário e coloca o token na blacklist.
 *     tags:
 *       - Autenticação
 *     security:
 *       - bearerAuth: []
 *     responses:
 *       200:
 *         description: Logout bem-sucedido.
 *         content:
 *           application/json:
 *             schema:
 *               type: object
 *               properties:
 *                 message:
 *                   type: string
 *                   description: Mensagem de sucesso.
 *                   example: "Logout successful and token blacklisted"
 *       500:
 *         description: Erro ao realizar logout.
 *         content:
 *           application/json:
 *             schema:
 *               $ref: '#/components/schemas/ErrorResponse'
 */
router.route('/logout')
  .post(rateLimiter, verifyToken, validate(userSchema), authController.logout);

  /**
 * @swagger
 * /auth/facebook-login:
 *   post:
 *     summary: Login com Facebook.
 *     description: Realiza login usando um token de acesso do Facebook.
 *     tags:
 *       - Autenticação
 *     requestBody:
 *       required: true
 *       content:
 *         application/json:
 *           schema:
 *             type: object
 *             properties:
 *               accessToken:
 *                 type: string
 *                 description: Token de acesso do Facebook.
 *                 example: "facebook_access_token"
 *     responses:
 *       200:
 *         description: Login bem-sucedido.
 *         content:
 *           application/json:
 *             schema:
 *               type: object
 *               properties:
 *                 userId:
 *                   type: string
 *                   description: ID do usuário autenticado.
 *                   example: "user123"
 *                 email:
 *                   type: string
 *                   description: Email do usuário.
 *                   example: "user@example.com"
 *       500:
 *         description: Erro ao autenticar com Facebook.
 *         content:
 *           application/json:
 *             schema:
 *               $ref: '#/components/schemas/ErrorResponse'
 */
router.route('/facebook-login')
  .post(authRateLimiter, authController.facebookLogin);

/**
 * @swagger
 * /auth/login-with-provider:
 *   post:
 *     summary: Login com provedor externo.
 *     description: Realiza login usando o token de um provedor externo (Google, Facebook, Microsoft).
 *     tags:
 *       - Autenticação
 *     requestBody:
 *       required: true
 *       content:
 *         application/json:
 *           schema:
 *             type: object
 *             properties:
 *               idToken:
 *                 type: string
 *                 description: Token do provedor externo.
 *                 example: "provider_token_example"
 *               provider:
 *                 type: string
 *                 description: Nome do provedor externo (google, facebook, microsoft).
 *                 example: "google"
 *     responses:
 *       200:
 *         description: Login bem-sucedido.
 *         content:
 *           application/json:
 *             schema:
 *               $ref: '#/components/schemas/AuthResponse'
 *       400:
 *         description: Provedor inválido ou não suportado.
 *         content:
 *           application/json:
 *             schema:
 *               $ref: '#/components/schemas/ErrorResponse'
 *       500:
 *         description: Erro ao realizar login com provedor.
 *         content:
 *           application/json:
 *             schema:
 *               $ref: '#/components/schemas/ErrorResponse'
 */
router.route('/login-with-provider')
  .post(rateLimiter, authController.signInWithProvider);

  /**
 * @swagger
 * /auth/register-with-provider:
 *   post:
 *     summary: Registro com provedor externo.
 *     description: Registra um usuário utilizando o token de um provedor externo (Google, Facebook, Microsoft).
 *     tags:
 *       - Autenticação
 *     requestBody:
 *       required: true
 *       content:
 *         application/json:
 *           schema:
 *             type: object
 *             properties:
 *               provider:
 *                 type: string
 *                 description: Nome do provedor externo (google, facebook, microsoft).
 *                 example: "google"
 *               inviteId:
 *                 type: string
 *                 description: ID do convite (opcional).
 *                 example: "invite123"
 *               email:
 *                 type: string
 *                 description: Email do usuário.
 *                 example: "user@example.com"
 *               nome:
 *                 type: string
 *                 description: Nome do usuário.
 *                 example: "John Doe"
 *     responses:
 *       200:
 *         description: Registro com provedor bem-sucedido.
 *         content:
 *           application/json:
 *             schema:
 *               $ref: '#/components/schemas/AuthResponse'
 *       500:
 *         description: Erro ao registrar com provedor.
 *         content:
 *           application/json:
 *             schema:
 *               $ref: '#/components/schemas/ErrorResponse'
 */
router.route('/register-with-provider')
  .post(authRateLimiter, authController.registerWithProvider);

  /**
 * @swagger
 * /auth/refresh-token:
 *   post:
 *     summary: Renova tokens de autenticação.
 *     description: Verifica o refresh token e gera novos tokens de acesso e refresh.
 *     tags:
 *       - Autenticação
 *     requestBody:
 *       required: true
 *       content:
 *         application/json:
 *           schema:
 *             type: object
 *             properties:
 *               refreshToken:
 *                 type: string
 *                 description: Token de refresh do usuário.
 *                 example: "refresh_token_example"
 *     responses:
 *       200:
 *         description: Tokens renovados com sucesso.
 *         content:
 *           application/json:
 *             schema:
 *               type: object
 *               properties:
 *                 accessToken:
 *                   type: string
 *                   description: Novo token de acesso.
 *                   example: "eyJhbGciOiJIUzI1..."
 *                 refreshToken:
 *                   type: string
 *                   description: Novo token de refresh.
 *                   example: "eyJhbGciOiJIUzI1..."
 *       400:
 *         description: Refresh token inválido.
 *         content:
 *           application/json:
 *             schema:
 *               $ref: '#/components/schemas/ErrorResponse'
 *       500:
 *         description: Erro ao renovar tokens.
 *         content:
 *           application/json:
 *             schema:
 *               $ref: '#/components/schemas/ErrorResponse'
 */
router.route('/refresh-token')
  .post(rateLimiter, verifyToken, authController.refreshToken);

  /**
 * @swagger
 * /auth/token:
 *   get:
 *     summary: Gera novos tokens de acesso e refresh.
 *     description: Endpoint para gerar tokens JWT de acesso e refresh para um usuário autenticado.
 *     tags:
 *       - Autenticação
 *     security:
 *       - bearerAuth: []
 *     responses:
 *       200:
 *         description: Tokens gerados com sucesso.
 *         content:
 *           application/json:
 *             schema:
 *               type: object
 *               properties:
 *                 accessToken:
 *                   type: string
 *                   description: Token JWT de acesso.
 *                   example: "eyJhbGciOiJIUzI1..."
 *                 refreshToken:
 *                   type: string
 *                   description: Token JWT de refresh.
 *                   example: "eyJhbGciOiJIUzI1..."
 *       500:
 *         description: Erro ao gerar tokens.
 *         content:
 *           application/json:
 *             schema:
 *               $ref: '#/components/schemas/ErrorResponse'
 */
router.route('/token')
  .get(rateLimiter, verifyToken, authController.getToken);

  /**
 * @swagger
 * /auth/resend-verification-email:
 *   post:
 *     summary: Reenvia email de verificação.
 *     description: Reenvia o email de verificação para o endereço de email associado ao usuário.
 *     tags:
 *       - Autenticação
 *     responses:
 *       200:
 *         description: Email de verificação reenviado com sucesso.
 *         content:
 *           application/json:
 *             schema:
 *               type: object
 *               properties:
 *                 message:
 *                   type: string
 *                   description: Mensagem de sucesso.
 *                   example: "Email de verificação reenviado."
 *       500:
 *         description: Erro ao reenviar email de verificação.
 *         content:
 *           application/json:
 *             schema:
 *               $ref: '#/components/schemas/ErrorResponse'
 */
router.route('/resend-verification-email')
  .post(rateLimiter, authController.resendVerificationEmail);

/**
 * @swagger
 * /auth/me:
 *   get:
 *     summary: Obter dados do usuário atual.
 *     description: Recupera as informações do usuário autenticado usando o token JWT.
 *     tags:
 *       - Autenticação
 *     security:
 *       - bearerAuth: []
 *     responses:
 *       200:
 *         description: Dados do usuário recuperados com sucesso.
 *         content:
 *           application/json:
 *             schema:
 *               $ref: '#/components/schemas/User'
 *       401:
 *         description: Não autorizado. Token ausente ou inválido.
 *         content:
 *           application/json:
 *             schema:
 *               $ref: '#/components/schemas/ErrorResponse'
 *       500:
 *         description: Erro ao recuperar dados do usuário.
 *         content:
 *           application/json:
 *             schema:
 *               $ref: '#/components/schemas/ErrorResponse'
 */
router.route('/me')
  .get(rateLimiter, verifyToken, authController.getCurrentUser);
=======
/**
 * @swagger
 * /auth/session:
 *   get:
 *     summary: Verifica o estado atual da sessão
 *     description: Retorna informações sobre a sessão atual baseadas nos cookies de autenticação
 *     tags:
 *       - Autenticação
 *     responses:
 *       200:
 *         description: Estado da sessão.
 *         content:
 *           application/json:
 *             schema:
 *               type: object
 *               properties:
 *                 authenticated:
 *                   type: boolean
 *                   description: Indica se o usuário está autenticado.
 *                   example: true
 *                 user:
 *                   type: object
 *                   description: Informações do usuário (se autenticado)
 *       401:
 *         description: Usuário não autenticado.
 *         content:
 *           application/json:
 *             schema:
 *               type: object
 *               properties:
 *                 authenticated:
 *                   type: boolean
 *                   example: false
 *       500:
 *         description: Erro ao verificar sessão.
 *         content:
 *           application/json:
 *             schema:
 *               $ref: '#/components/schemas/ErrorResponse'
 */
router.route('/session')
  .get(rateLimiter, verifyToken, authController.checkSession);

/**
* @swagger
* /auth/register:
*   post:
*     summary: Registro com email e senha.
*     description: Cria uma nova conta de usuário usando email e senha.
*     tags:
*       - Autenticação
*     requestBody:
*       required: true
*       content:
*         application/json:
*           schema:
*             $ref: '#/components/schemas/RegisterRequest'
*     responses:
*       200:
*         description: Conta criada com sucesso.
*         content:
*           application/json:
*             schema:
*               $ref: '#/components/schemas/AuthResponse'
*       500:
*         description: Erro ao criar conta.
*         content:
*           application/json:
*             schema:
*               $ref: '#/components/schemas/ErrorResponse'
*/
router.route('/register')
 .post(authRateLimiter, firstAccess, authController.register);
 
/**
* @swagger
* /auth/logout:
*   post:
*     summary: Realiza logout do usuário.
*     description: Encerra a sessão do usuário e coloca o token na blacklist.
*     tags:
*       - Autenticação
*     security:
*       - bearerAuth: []
*     responses:
*       200:
*         description: Logout bem-sucedido.
*         content:
*           application/json:
*             schema:
*               type: object
*               properties:
*                 message:
*                   type: string
*                   description: Mensagem de sucesso.
*                   example: "Logout successful and token blacklisted"
*       500:
*         description: Erro ao realizar logout.
*         content:
*           application/json:
*             schema:
*               $ref: '#/components/schemas/ErrorResponse'
*/
router.route('/logout')
 .post(rateLimiter, verifyToken, validate(userSchema), authController.logout);

 /**
* @swagger
* /auth/register-with-provider:
*   post:
*     summary: Registro com provedor externo.
*     description: Registra um usuário utilizando o token de um provedor externo (Google, Facebook, Microsoft).
*     tags:
*       - Autenticação
*     requestBody:
*       required: true
*       content:
*         application/json:
*           schema:
*             type: object
*             properties:
*               provider:
*                 type: string
*                 description: Nome do provedor externo (google, facebook, microsoft).
*                 example: "google"
*               inviteId:
*                 type: string
*                 description: ID do convite (opcional).
*                 example: "invite123"
*               email:
*                 type: string
*                 description: Email do usuário.
*                 example: "user@example.com"
*               nome:
*                 type: string
*                 description: Nome do usuário.
*                 example: "John Doe"
*     responses:
*       200:
*         description: Registro com provedor bem-sucedido.
*         content:
*           application/json:
*             schema:
*               $ref: '#/components/schemas/AuthResponse'
*       500:
*         description: Erro ao registrar com provedor.
*         content:
*           application/json:
*             schema:
*               $ref: '#/components/schemas/ErrorResponse'
*/
// router.route('/register-with-provider')
//  .post(authRateLimiter, authController.registerWithProvider);

 /**
* @swagger
* /auth/refresh-token:
*   post:
*     summary: Renova tokens de autenticação.
*     description: Verifica o refresh token e gera novos tokens de acesso e refresh.
*     tags:
*       - Autenticação
*     requestBody:
*       required: true
*       content:
*         application/json:
*           schema:
*             type: object
*             properties:
*               refreshToken:
*                 type: string
*                 description: Token de refresh do usuário.
*                 example: "refresh_token_example"
*     responses:
*       200:
*         description: Tokens renovados com sucesso.
*         content:
*           application/json:
*             schema:
*               type: object
*               properties:
*                 accessToken:
*                   type: string
*                   description: Novo token de acesso.
*                   example: "eyJhbGciOiJIUzI1..."
*                 refreshToken:
*                   type: string
*                   description: Novo token de refresh.
*                   example: "eyJhbGciOiJIUzI1..."
*       400:
*         description: Refresh token inválido.
*         content:
*           application/json:
*             schema:
*               $ref: '#/components/schemas/ErrorResponse'
*       500:
*         description: Erro ao renovar tokens.
*         content:
*           application/json:
*             schema:
*               $ref: '#/components/schemas/ErrorResponse'
*/
router.route('/refresh-token')
 .post(rateLimiter, verifyToken, authController.refreshToken);

 /**
* @swagger
* /auth/token:
*   get:
*     summary: Gera novos tokens de acesso e refresh.
*     description: Endpoint para gerar tokens JWT de acesso e refresh para um usuário autenticado.
*     tags:
*       - Autenticação
*     security:
*       - bearerAuth: []
*     responses:
*       200:
*         description: Tokens gerados com sucesso.
*         content:
*           application/json:
*             schema:
*               type: object
*               properties:
*                 accessToken:
*                   type: string
*                   description: Token JWT de acesso.
*                   example: "eyJhbGciOiJIUzI1..."
*                 refreshToken:
*                   type: string
*                   description: Token JWT de refresh.
*                   example: "eyJhbGciOiJIUzI1..."
*       500:
*         description: Erro ao gerar tokens.
*         content:
*           application/json:
*             schema:
*               $ref: '#/components/schemas/ErrorResponse'
*/
router.route('/token')
 .post(rateLimiter, firstAccess, authController.getToken);

 /**
* @swagger
* /auth/resend-verification-email:
*   post:
*     summary: Reenvia email de verificação.
*     description: Reenvia o email de verificação para o endereço de email associado ao usuário.
*     tags:
*       - Autenticação
*     responses:
*       200:
*         description: Email de verificação reenviado com sucesso.
*         content:
*           application/json:
*             schema:
*               type: object
*               properties:
*                 message:
*                   type: string
*                   description: Mensagem de sucesso.
*                   example: "Email de verificação reenviado."
*       500:
*         description: Erro ao reenviar email de verificação.
*         content:
*           application/json:
*             schema:
*               $ref: '#/components/schemas/ErrorResponse'
*/
router.route('/resend-verification-email')
 .post(rateLimiter, authController.resendVerificationEmail);

/**
* @swagger
* /auth/me:
*   get:
*     summary: Obter dados do usuário atual.
*     description: Recupera as informações do usuário autenticado usando o token JWT.
*     tags:
*       - Autenticação
*     security:
*       - bearerAuth: []
*     responses:
*       200:
*         description: Dados do usuário recuperados com sucesso.
*         content:
*           application/json:
*             schema:
*               $ref: '#/components/schemas/User'
*       401:
*         description: Não autorizado. Token ausente ou inválido.
*         content:
*           application/json:
*             schema:
*               $ref: '#/components/schemas/ErrorResponse'
*       500:
*         description: Erro ao recuperar dados do usuário.
*         content:
*           application/json:
*             schema:
*               $ref: '#/components/schemas/ErrorResponse'
*/
router.route('/me')
 .get(rateLimiter, verifyToken, authController.getCurrentUser);
>>>>>>> 0e3edbec

module.exports = router;<|MERGE_RESOLUTION|>--- conflicted
+++ resolved
@@ -5,38 +5,6 @@
 const validate = require('../middlewares/validate');
 const {authSchemas} = require('../schemas/authSchemas');
 const userSchema = require('../schemas/userSchema');
-<<<<<<< HEAD
-const { logger } = require('../logger');
-const { rateLimiter, authRateLimiter } = require('../middlewares/rateLimiter');
-
-// Middleware CORS
-router.use((req, res, next) => {
-  // Headers existentes
-  res.setHeader('Access-Control-Allow-Origin', 
-    process.env.NODE_ENV === 'production' 
-      ? 'https://eloscloud.com' 
-      : 'http://localhost:3000'
-  );
-  res.setHeader('Access-Control-Allow-Methods', 'GET, POST, PUT, DELETE, OPTIONS');
-  res.setHeader('Access-Control-Allow-Headers', 'Content-Type, Authorization');
-  res.setHeader('Access-Control-Allow-Credentials', 'true');
-  
-  // Adicionar headers específicos para COOP e COEP
-  res.setHeader('Cross-Origin-Opener-Policy', 'same-origin-allow-popups');
-  res.setHeader('Cross-Origin-Embedder-Policy', 'require-corp');
-
-  if (req.method === 'OPTIONS') {
-    return res.status(204).end();
-  }
-  next();
-});
-
-// Middleware Logger
-router.use((req, res, next) => {
-  logger.info('Requisição recebida', {
-    service: 'api',
-    function: req.originalUrl,
-=======
 const { rateLimiter, authRateLimiter } = require('../middlewares/rateLimiter');
 const { logger } = require('../logger')
 const { healthCheck } = require('../middlewares/healthMiddleware');
@@ -50,7 +18,6 @@
 router.use((req, res, next) => {
   logger.info(`[ROUTE] Requisição recebida em ${ROUTE_NAME}`, {
     path: req.path,
->>>>>>> 0e3edbec
     method: req.method,
     userId: req.user?.uid,
     params: req.params,
@@ -59,407 +26,6 @@
   });
   next();
 });
-<<<<<<< HEAD
-
-// Iniciar processo de autenticação com provedores externos
-router.post('/initiate', authController.initiateAuth);
-
-// Iniciar processo de registro com provedores externos
-router.post('/register/initiate', authController.initiateRegistration);
-
-// Tratar retorno da autenticação
-router.get('/callback', authController.handleAuthCallback);
-
-// Verificar validade da sessão do usuário
-router.get('/session', authController.checkSession);
-
-// Verificar token de redefinição de senha
-router.get('/reset-password/verify/:token', authController.verifyResetToken);
-
-
-/**
- * @swagger
- * /auth/register:
- *   post:
- *     summary: Registro com email e senha.
- *     description: Cria uma nova conta de usuário usando email e senha.
- *     tags:
- *       - Autenticação
- *     requestBody:
- *       required: true
- *       content:
- *         application/json:
- *           schema:
- *             $ref: '#/components/schemas/RegisterRequest'
- *     responses:
- *       200:
- *         description: Conta criada com sucesso.
- *         content:
- *           application/json:
- *             schema:
- *               $ref: '#/components/schemas/AuthResponse'
- *       500:
- *         description: Erro ao criar conta.
- *         content:
- *           application/json:
- *             schema:
- *               $ref: '#/components/schemas/ErrorResponse'
- */
-router.route('/register')
-  .post(authRateLimiter, authController.registerWithEmail);
-
-  /**
- * @swagger
- * /auth/login:
- *   post:
- *     summary: Login com email e senha.
- *     description: Realiza login de um usuário usando email e senha.
- *     tags:
- *       - Autenticação
- *     requestBody:
- *       required: true
- *       content:
- *         application/json:
- *           schema:
- *             $ref: '#/components/schemas/LoginRequest'
- *     responses:
- *       200:
- *         description: Login bem-sucedido.
- *         content:
- *           application/json:
- *             schema:
- *               $ref: '#/components/schemas/AuthResponse'
- *       500:
- *         description: Erro ao realizar login.
- *         content:
- *           application/json:
- *             schema:
- *               $ref: '#/components/schemas/ErrorResponse'
- */
-router.route('/login')
-  .post(authRateLimiter, authController.signInWithEmail);
-
-/**
- * @swagger
- * /auth/logout:
- *   post:
- *     summary: Realiza logout do usuário.
- *     description: Encerra a sessão do usuário e coloca o token na blacklist.
- *     tags:
- *       - Autenticação
- *     security:
- *       - bearerAuth: []
- *     responses:
- *       200:
- *         description: Logout bem-sucedido.
- *         content:
- *           application/json:
- *             schema:
- *               type: object
- *               properties:
- *                 message:
- *                   type: string
- *                   description: Mensagem de sucesso.
- *                   example: "Logout successful and token blacklisted"
- *       500:
- *         description: Erro ao realizar logout.
- *         content:
- *           application/json:
- *             schema:
- *               $ref: '#/components/schemas/ErrorResponse'
- */
-router.route('/logout')
-  .post(rateLimiter, verifyToken, validate(userSchema), authController.logout);
-
-  /**
- * @swagger
- * /auth/facebook-login:
- *   post:
- *     summary: Login com Facebook.
- *     description: Realiza login usando um token de acesso do Facebook.
- *     tags:
- *       - Autenticação
- *     requestBody:
- *       required: true
- *       content:
- *         application/json:
- *           schema:
- *             type: object
- *             properties:
- *               accessToken:
- *                 type: string
- *                 description: Token de acesso do Facebook.
- *                 example: "facebook_access_token"
- *     responses:
- *       200:
- *         description: Login bem-sucedido.
- *         content:
- *           application/json:
- *             schema:
- *               type: object
- *               properties:
- *                 userId:
- *                   type: string
- *                   description: ID do usuário autenticado.
- *                   example: "user123"
- *                 email:
- *                   type: string
- *                   description: Email do usuário.
- *                   example: "user@example.com"
- *       500:
- *         description: Erro ao autenticar com Facebook.
- *         content:
- *           application/json:
- *             schema:
- *               $ref: '#/components/schemas/ErrorResponse'
- */
-router.route('/facebook-login')
-  .post(authRateLimiter, authController.facebookLogin);
-
-/**
- * @swagger
- * /auth/login-with-provider:
- *   post:
- *     summary: Login com provedor externo.
- *     description: Realiza login usando o token de um provedor externo (Google, Facebook, Microsoft).
- *     tags:
- *       - Autenticação
- *     requestBody:
- *       required: true
- *       content:
- *         application/json:
- *           schema:
- *             type: object
- *             properties:
- *               idToken:
- *                 type: string
- *                 description: Token do provedor externo.
- *                 example: "provider_token_example"
- *               provider:
- *                 type: string
- *                 description: Nome do provedor externo (google, facebook, microsoft).
- *                 example: "google"
- *     responses:
- *       200:
- *         description: Login bem-sucedido.
- *         content:
- *           application/json:
- *             schema:
- *               $ref: '#/components/schemas/AuthResponse'
- *       400:
- *         description: Provedor inválido ou não suportado.
- *         content:
- *           application/json:
- *             schema:
- *               $ref: '#/components/schemas/ErrorResponse'
- *       500:
- *         description: Erro ao realizar login com provedor.
- *         content:
- *           application/json:
- *             schema:
- *               $ref: '#/components/schemas/ErrorResponse'
- */
-router.route('/login-with-provider')
-  .post(rateLimiter, authController.signInWithProvider);
-
-  /**
- * @swagger
- * /auth/register-with-provider:
- *   post:
- *     summary: Registro com provedor externo.
- *     description: Registra um usuário utilizando o token de um provedor externo (Google, Facebook, Microsoft).
- *     tags:
- *       - Autenticação
- *     requestBody:
- *       required: true
- *       content:
- *         application/json:
- *           schema:
- *             type: object
- *             properties:
- *               provider:
- *                 type: string
- *                 description: Nome do provedor externo (google, facebook, microsoft).
- *                 example: "google"
- *               inviteId:
- *                 type: string
- *                 description: ID do convite (opcional).
- *                 example: "invite123"
- *               email:
- *                 type: string
- *                 description: Email do usuário.
- *                 example: "user@example.com"
- *               nome:
- *                 type: string
- *                 description: Nome do usuário.
- *                 example: "John Doe"
- *     responses:
- *       200:
- *         description: Registro com provedor bem-sucedido.
- *         content:
- *           application/json:
- *             schema:
- *               $ref: '#/components/schemas/AuthResponse'
- *       500:
- *         description: Erro ao registrar com provedor.
- *         content:
- *           application/json:
- *             schema:
- *               $ref: '#/components/schemas/ErrorResponse'
- */
-router.route('/register-with-provider')
-  .post(authRateLimiter, authController.registerWithProvider);
-
-  /**
- * @swagger
- * /auth/refresh-token:
- *   post:
- *     summary: Renova tokens de autenticação.
- *     description: Verifica o refresh token e gera novos tokens de acesso e refresh.
- *     tags:
- *       - Autenticação
- *     requestBody:
- *       required: true
- *       content:
- *         application/json:
- *           schema:
- *             type: object
- *             properties:
- *               refreshToken:
- *                 type: string
- *                 description: Token de refresh do usuário.
- *                 example: "refresh_token_example"
- *     responses:
- *       200:
- *         description: Tokens renovados com sucesso.
- *         content:
- *           application/json:
- *             schema:
- *               type: object
- *               properties:
- *                 accessToken:
- *                   type: string
- *                   description: Novo token de acesso.
- *                   example: "eyJhbGciOiJIUzI1..."
- *                 refreshToken:
- *                   type: string
- *                   description: Novo token de refresh.
- *                   example: "eyJhbGciOiJIUzI1..."
- *       400:
- *         description: Refresh token inválido.
- *         content:
- *           application/json:
- *             schema:
- *               $ref: '#/components/schemas/ErrorResponse'
- *       500:
- *         description: Erro ao renovar tokens.
- *         content:
- *           application/json:
- *             schema:
- *               $ref: '#/components/schemas/ErrorResponse'
- */
-router.route('/refresh-token')
-  .post(rateLimiter, verifyToken, authController.refreshToken);
-
-  /**
- * @swagger
- * /auth/token:
- *   get:
- *     summary: Gera novos tokens de acesso e refresh.
- *     description: Endpoint para gerar tokens JWT de acesso e refresh para um usuário autenticado.
- *     tags:
- *       - Autenticação
- *     security:
- *       - bearerAuth: []
- *     responses:
- *       200:
- *         description: Tokens gerados com sucesso.
- *         content:
- *           application/json:
- *             schema:
- *               type: object
- *               properties:
- *                 accessToken:
- *                   type: string
- *                   description: Token JWT de acesso.
- *                   example: "eyJhbGciOiJIUzI1..."
- *                 refreshToken:
- *                   type: string
- *                   description: Token JWT de refresh.
- *                   example: "eyJhbGciOiJIUzI1..."
- *       500:
- *         description: Erro ao gerar tokens.
- *         content:
- *           application/json:
- *             schema:
- *               $ref: '#/components/schemas/ErrorResponse'
- */
-router.route('/token')
-  .get(rateLimiter, verifyToken, authController.getToken);
-
-  /**
- * @swagger
- * /auth/resend-verification-email:
- *   post:
- *     summary: Reenvia email de verificação.
- *     description: Reenvia o email de verificação para o endereço de email associado ao usuário.
- *     tags:
- *       - Autenticação
- *     responses:
- *       200:
- *         description: Email de verificação reenviado com sucesso.
- *         content:
- *           application/json:
- *             schema:
- *               type: object
- *               properties:
- *                 message:
- *                   type: string
- *                   description: Mensagem de sucesso.
- *                   example: "Email de verificação reenviado."
- *       500:
- *         description: Erro ao reenviar email de verificação.
- *         content:
- *           application/json:
- *             schema:
- *               $ref: '#/components/schemas/ErrorResponse'
- */
-router.route('/resend-verification-email')
-  .post(rateLimiter, authController.resendVerificationEmail);
-
-/**
- * @swagger
- * /auth/me:
- *   get:
- *     summary: Obter dados do usuário atual.
- *     description: Recupera as informações do usuário autenticado usando o token JWT.
- *     tags:
- *       - Autenticação
- *     security:
- *       - bearerAuth: []
- *     responses:
- *       200:
- *         description: Dados do usuário recuperados com sucesso.
- *         content:
- *           application/json:
- *             schema:
- *               $ref: '#/components/schemas/User'
- *       401:
- *         description: Não autorizado. Token ausente ou inválido.
- *         content:
- *           application/json:
- *             schema:
- *               $ref: '#/components/schemas/ErrorResponse'
- *       500:
- *         description: Erro ao recuperar dados do usuário.
- *         content:
- *           application/json:
- *             schema:
- *               $ref: '#/components/schemas/ErrorResponse'
- */
-router.route('/me')
-  .get(rateLimiter, verifyToken, authController.getCurrentUser);
-=======
 /**
  * @swagger
  * /auth/session:
@@ -763,6 +329,5 @@
 */
 router.route('/me')
  .get(rateLimiter, verifyToken, authController.getCurrentUser);
->>>>>>> 0e3edbec
 
 module.exports = router;