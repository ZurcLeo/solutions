--- conflicted
+++ resolved
@@ -84,25 +84,17 @@
 
 /**
  * @swagger
- * /search:
+ * /users/{id}:
  *   get:
- *     summary: Search users
- *     description: Searches for users based on provided query parameters.
- *     tags: [Users]
- *     security:
- *       - bearerAuth: [] # If verifyToken uses Bearer authentication
- *     parameters:
- *       - in: query
- *         name: name
- *         schema:
- *           type: string
- *         description: Search by user's name (partial or full).
- *       - in: query
- *         name: email
- *         schema:
- *           type: string
- *         description: Search by user's email (partial or full).
- *       # Add other search parameters as needed (e.g., city, country, etc.)
+ *     summary: Retorna um usuário pelo ID
+ *     tags: [Users]
+ *     parameters:
+ *       - in: path
+ *         name: id
+ *         schema:
+ *           type: string
+ *         required: true
+ *         description: ID do usuário
  *     responses:
  *       200:
  *         description: Successful search. Returns an array of users.
@@ -129,11 +121,7 @@
  *       500:
  *         description: Internal server error.
  */
-<<<<<<< HEAD
-router.get('/search', verifyToken, userController.searchUsers);
-=======
 router.get('/:userId', verifyToken, rateLimiter, validate(userSchema), userController.getUserById);
->>>>>>> 0e3edbec
 
 /**
  * @swagger
@@ -163,58 +151,6 @@
 
 /**
  * @swagger
- * /users/me:
- *   get:
- *     summary: Retorna o perfil do usuário autenticado
- *     tags: [Users]
- *     security:
- *       - bearerAuth: []
- *     responses:
- *       200:
- *         description: Perfil do usuário retornado com sucesso
- *         content:
- *           application/json:
- *             schema:
- *               $ref: '#/components/schemas/User'
- *       401:
- *         description: Não autorizado
- *       500:
- *         description: Erro no servidor
- */
-router.get('/me', verifyToken, validate(userSchema), authController.getCurrentUser);
-
-/**
- * @swagger
- * /users/{id}:
- *   get:
- *     summary: Retorna um usuário pelo ID
- *     tags: [Users]
- *     parameters:
- *       - in: path
- *         name: id
- *         schema:
- *           type: string
- *         required: true
- *         description: ID do usuário
- *     responses:
- *       200:
- *         description: Usuário retornado com sucesso
- *         content:
- *           application/json:
- *             schema:
- *               $ref: '#/components/schemas/User'
- *       400:
- *         description: Erro na solicitação
- *       404:
- *         description: Usuário não encontrado
- *       500:
- *         description: Erro no servidor
- */
-router.get('/:userId', verifyToken, validate(userSchema), userController.getUserById);
-
-
-/**
- * @swagger
  * /users/update-user/{id}:
  *   put:
  *     summary: Atualiza um usuário pelo ID
@@ -247,7 +183,6 @@
  *         description: Erro no servidor
  */
 router.put('/update-user/:userId', verifyToken, rateLimiter, validate(userSchema), userController.updateUser);
-
 
 /**
  * @swagger
@@ -320,11 +255,6 @@
  *       500:
  *         description: Erro no servidor
  */
-<<<<<<< HEAD
-router.delete('/delete-user/:id', verifyToken, validate(userSchema), userController.deleteUser);
-
-=======
 router.delete('/delete-user/:id', verifyToken, rateLimiter, userController.deleteUser);
->>>>>>> 0e3edbec
 
 module.exports = router;