--- conflicted
+++ resolved
@@ -2,35 +2,11 @@
 const router = express.Router();
 const verifyToken = require('../middlewares/auth');
 const validate  = require('../middlewares/validate');
-<<<<<<< HEAD
-const rateLimiterMiddleware = require('../middlewares/rateLimiter');
-const caixinhaSchema = require('../schemas/caixinhaSchema');
-const caixinhaController = require('../controllers/caixinhaController');
-const { logger } = require('../logger');
-
-// Lista de origens permitidas para CORS
-const allowedOrigins = ['https://eloscloud.com', 'http://localhost:3000'];
-
-// Middleware para CORS
-router.use((req, res, next) => {
-  const origin = req.headers.origin;
-  if (allowedOrigins.includes(origin)) {
-    res.setHeader('Access-Control-Allow-Origin', origin);
-  }
-  res.set('Access-Control-Allow-Methods', 'GET, POST, PUT, DELETE, OPTIONS');
-  res.set('Access-Control-Allow-Headers', 'Content-Type, Authorization');
-  res.set('Access-Control-Allow-Credentials', 'true');
-
-  if (req.method === 'OPTIONS') {
-    return res.status(204).end();
-  }
-=======
 const {readLimit, writeLimit} = require('../middlewares/rateLimiter');
 const caixinhaSchema = require('../schemas/caixinhaSchema');
 const caixinhaController = require('../controllers/caixinhaController');
 const { logger } = require('../logger');
 const { healthCheck } = require('../middlewares/healthMiddleware');
->>>>>>> 0e3edbec
 
 const ROUTE_NAME = 'caixinha'
 // Aplicar middleware de health check a todas as rotas de interests
@@ -38,19 +14,12 @@
 
 // Middleware de log para todas as requisições
 router.use((req, res, next) => {
-<<<<<<< HEAD
-  logger.info('Requisição recebida em rota de caixinha', {
-=======
   logger.info(`[ROUTE] Requisição recebida em ${ROUTE_NAME}`, {
->>>>>>> 0e3edbec
     path: req.path,
     method: req.method,
     userId: req.user?.uid,
     params: req.params,
-<<<<<<< HEAD
-=======
     body: req.body,
->>>>>>> 0e3edbec
     query: req.query,
   });
   next();
@@ -87,11 +56,7 @@
  */
 router.get('/:userId', 
   verifyToken, 
-<<<<<<< HEAD
-  rateLimiterMiddleware.rateLimiter, 
-=======
   readLimit, 
->>>>>>> 0e3edbec
   caixinhaController.getCaixinhas
 );
 
@@ -124,11 +89,7 @@
 router.post('/', 
   verifyToken, 
   validate(caixinhaSchema.create), 
-<<<<<<< HEAD
-  rateLimiterMiddleware.rateLimiter, 
-=======
-  writeLimit, 
->>>>>>> 0e3edbec
+  writeLimit, 
   caixinhaController.createCaixinha);
 
 /**
@@ -160,11 +121,7 @@
  */
 router.get('/:caixinhaId', 
   verifyToken, 
-<<<<<<< HEAD
-  rateLimiterMiddleware.rateLimiter, 
-=======
   readLimit, 
->>>>>>> 0e3edbec
   caixinhaController.getCaixinhaById);
 
 /**
@@ -204,11 +161,7 @@
   verifyToken, 
   // verifyRole(['admin']), 
   validate(caixinhaSchema.update), 
-<<<<<<< HEAD
-  rateLimiterMiddleware.rateLimiter, 
-=======
-  writeLimit, 
->>>>>>> 0e3edbec
+  writeLimit, 
   caixinhaController.updateCaixinha);
 
 /**
@@ -237,11 +190,7 @@
 router.delete('/:caixinhaId', 
   verifyToken, 
   // verifyRole(['admin']), 
-<<<<<<< HEAD
-  rateLimiterMiddleware.rateLimiter, 
-=======
-  writeLimit, 
->>>>>>> 0e3edbec
+  writeLimit, 
   caixinhaController.deleteCaixinha);
 
 /**
@@ -290,11 +239,7 @@
   verifyToken, 
   // verifyRole(['admin']), 
   validate(caixinhaSchema.membro), 
-<<<<<<< HEAD
-  rateLimiterMiddleware.rateLimiter, 
-=======
-  writeLimit, 
->>>>>>> 0e3edbec
+  writeLimit, 
   caixinhaController.gerenciarMembros);
 
 module.exports = router;