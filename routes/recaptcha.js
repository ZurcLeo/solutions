--- conflicted
+++ resolved
@@ -1,33 +1,8 @@
 const express = require('express');
 const router = express.Router();
 const recaptchaController = require('../controllers/recaptchaController');
-const { rateLimiter } = require('../middlewares/rateLimiter');
-const { logger } = require('../logger');
+const { logger } = require('../logger')
 
-<<<<<<< HEAD
-router.use((req, res, next) => {
-  const allowedOrigins = [
-    'https://eloscloud.com',
-    'http://localhost:3000'
-  ];
-  
-  const origin = req.headers.origin;
-  if (allowedOrigins.includes(origin)) {
-    res.setHeader('Access-Control-Allow-Origin', origin);
-  }
-  res.set('Access-Control-Allow-Methods', 'POST');
-  res.set('Access-Control-Allow-Headers', 'Content-Type');
-  res.set('Access-Control-Allow-Credentials', 'true');
-
-  if (req.method === 'OPTIONS') return res.status(204).end();
-  next();
-});
-
-router.use((req, res, next) => {
-  logger.info('Requisição recebida', {
-    service: 'recaptcha',
-    function: req.originalUrl,
-=======
 const ROUTE_NAME = 'recaptcha'
 // Aplicar middleware de health check a todas as rotas de interests
 // router.use(healthCheck(ROUTE_NAME));
@@ -36,7 +11,6 @@
 router.use((req, res, next) => {
   logger.info(`[ROUTE] Requisição recebida em ${ROUTE_NAME}`, {
     path: req.path,
->>>>>>> 0e3edbec
     method: req.method,
     userId: req.user?.uid,
     params: req.params,
