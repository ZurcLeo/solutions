// routes/blacklist.js
const express = require('express');
const router = express.Router();
const { addTokenToBlacklist, checkTokenBlacklist } = require('../controllers/blacklistController');
const verifyToken = require('../middlewares/auth');
const { readLimit, writeLimit } = require('../middlewares/rateLimiter');
const { logger } = require('../logger')

const ROUTE_NAME = 'blacklist'
// Aplicar middleware de health check a todas as rotas de interests
router.use(healthCheck(ROUTE_NAME));

// Middleware de log para todas as requisições
router.use((req, res, next) => {
  logger.info(`[ROUTE] Requisição recebida em ${ROUTE_NAME}`, {
    path: req.path,
    method: req.method,
    userId: req.user?.uid,
    params: req.params,
    body: req.body,
    query: req.query,
  });
  next();
});

/**
 * @swagger
 * /blacklist:
 *   post:
 *     summary: Adiciona um token à blacklist
 *     description: Esta rota permite adicionar um token à blacklist para evitar seu uso.
 *     tags: [Blacklist]
 *     security:
 *       - bearerAuth: []
 *     requestBody:
 *       required: true
 *       content:
 *         application/json:
 *           schema:
 *             type: object
 *             properties:
 *               token:
 *                 type: string
 *                 description: O token a ser adicionado à blacklist.
 *                 example: "eyJhbGciOiJIUzI1..."
 *     responses:
 *       200:
 *         description: Token adicionado à blacklist com sucesso.
 *         content:
 *           application/json:
 *             schema:
 *               type: object
 *               properties:
 *                 message:
 *                   type: string
 *                   description: Confirmação da adição.
 *                   example: "Token added to blacklist"
 *       400:
 *         description: Erro na requisição. Parâmetros ausentes ou inválidos.
 *         content:
 *           application/json:
 *             schema:
 *               $ref: '#/components/schemas/ErrorResponse'
 *       500:
 *         description: Erro interno do servidor.
 *         content:
 *           application/json:
 *             schema:
 *               $ref: '#/components/schemas/ErrorResponse'
 */
<<<<<<< HEAD

router.post('/blacklist', verifyToken, addTokenToBlacklist);
=======
router.post('/blacklist', verifyToken, writeLimit, addTokenToBlacklist);
>>>>>>> 0e3edbec

/**
 * @swagger
 * /blacklist/{token}:
 *   get:
 *     summary: Verifica se um token está na blacklist
 *     description: Permite verificar se um token específico está presente na blacklist.
 *     tags: [Blacklist]
 *     security:
 *       - bearerAuth: []
 *     parameters:
 *       - in: path
 *         name: token
 *         required: true
 *         schema:
 *           type: string
 *         description: O token a ser verificado.
 *         example: "eyJhbGciOiJIUzI1..."
 *     responses:
 *       200:
 *         description: Verificação realizada com sucesso.
 *         content:
 *           application/json:
 *             schema:
 *               type: object
 *               properties:
 *                 blacklisted:
 *                   type: boolean
 *                   description: Indica se o token está ou não na blacklist.
 *                   example: true
 *       400:
 *         description: Erro na requisição. Parâmetros ausentes ou inválidos.
 *         content:
 *           application/json:
 *             schema:
 *               $ref: '#/components/schemas/ErrorResponse'
 *       500:
 *         description: Erro interno do servidor.
 *         content:
 *           application/json:
 *             schema:
 *               $ref: '#/components/schemas/ErrorResponse'
 */
router.get('/blacklist/:token', verifyToken, readLimit, checkTokenBlacklist);

module.exports = router;<|MERGE_RESOLUTION|>--- conflicted
+++ resolved
@@ -68,12 +68,7 @@
  *             schema:
  *               $ref: '#/components/schemas/ErrorResponse'
  */
-<<<<<<< HEAD
-
-router.post('/blacklist', verifyToken, addTokenToBlacklist);
-=======
 router.post('/blacklist', verifyToken, writeLimit, addTokenToBlacklist);
->>>>>>> 0e3edbec
 
 /**
  * @swagger
