--- conflicted
+++ resolved
@@ -3,40 +3,16 @@
 const connectionsController = require('../controllers/connectionsController');
 const verifyToken = require('../middlewares/auth');
 const { logger } = require('../logger');
-<<<<<<< HEAD
-=======
 const { healthCheck } = require('../middlewares/healthMiddleware');
->>>>>>> 0e3edbec
 
 const ROUTE_NAME = 'connections';
 // Aplicar middleware de health check a todas as rotas de conexões
 router.use(healthCheck(ROUTE_NAME));
 
-<<<<<<< HEAD
-// Middleware CORS e Logger
-router.use((req, res, next) => {
-  const origin = req.headers.origin;
-  if (allowedOrigins.includes(origin)) {
-    res.setHeader('Access-Control-Allow-Origin', origin);
-  }
-  res.set('Access-Control-Allow-Methods', 'GET, POST, PUT, DELETE, OPTIONS');
-  res.set('Access-Control-Allow-Headers', 'Content-Type, Authorization');
-  res.set('Access-Control-Allow-Credentials', 'true');
-
-  if (req.method === 'OPTIONS') return res.status(204).end();
-  next();
-});
-
-router.use((req, res, next) => {
-  logger.info('Requisição recebida', {
-    service: 'api',
-    function: req.originalUrl,
-=======
 // Middleware de log para todas as requisições
 router.use((req, res, next) => {
   logger.info(`[ROUTE] Requisição recebida em ${ROUTE_NAME}`, {
     path: req.path,
->>>>>>> 0e3edbec
     method: req.method,
     userId: req.user?.uid,
     params: req.params,
@@ -46,219 +22,6 @@
   next();
 });
 
-<<<<<<< HEAD
-// Conexões Ativas
-router.route('/active')
-/**
- * @swagger
- * /connections/active:
- *   post:
- *     summary: Cria uma nova conexão ativa
- *     tags: [Conexões]
- *     security:
- *       - bearerAuth: []
- *     requestBody:
- *       required: true
- *       content:
- *         application/json:
- *           schema:
- *             $ref: '#/components/schemas/ActiveConnection'
- *     responses:
- *       201:
- *         description: Conexão criada com sucesso.
- *       400:
- *         description: Erro de validação ou dados inválidos.
- *       500:
- *         description: Erro no servidor.
- */
-  .post(verifyToken, connectionsController.createActiveConnection);
-
-router.route('/active/user/:userId')
-/**
- * @swagger
- * /connections/active/user/{userId}:
- *   get:
- *     summary: Lista todas as conexões de um usuário
- *     tags: [Conexões]
- *     security:
- *       - bearerAuth: []
- *     parameters:
- *       - in: path
- *         name: userId
- *         required: true
- *         schema:
- *           type: string
- *         description: ID do usuário
- *     responses:
- *       200:
- *         description: Lista de conexões retornada com sucesso.
- *       404:
- *         description: Usuário não encontrado.
- *       500:
- *         description: Erro no servidor.
- */
-  .get(verifyToken, connectionsController.getConnectionsByUserId);
-
-router.route('/active/:id')
-/**
- * @swagger
- * /connections/active/{id}:
- *   get:
- *     summary: Obtém uma conexão ativa específica
- *     tags: [Conexões]
- *     security:
- *       - bearerAuth: []
- *     parameters:
- *       - in: path
- *         name: id
- *         required: true
- *         schema:
- *           type: string
- *         description: ID da conexão ativa
- *     responses:
- *       200:
- *         description: Conexão retornada com sucesso.
- *       404:
- *         description: Conexão não encontrada.
- *       500:
- *         description: Erro no servidor.
- */
-  .get(verifyToken, connectionsController.getActiveConnectionById)
-
-/**
- * @swagger
- * /connections/active/{id}:
- *   put:
- *     summary: Atualiza uma conexão ativa
- *     tags: [Conexões]
- *     security:
- *       - bearerAuth: []
- *     parameters:
- *       - in: path
- *         name: id
- *         required: true
- *         schema:
- *           type: string
- *         description: ID da conexão ativa
- *     requestBody:
- *       required: true
- *       content:
- *         application/json:
- *           schema:
- *             $ref: '#/components/schemas/ActiveConnection'
- *     responses:
- *       200:
- *         description: Conexão atualizada com sucesso.
- *       404:
- *         description: Conexão não encontrada.
- *       500:
- *         description: Erro no servidor.
- */
-  .put(verifyToken, connectionsController.updateActiveConnection)
-
-/**
- * @swagger
- * /connections/active/{id}:
- *   delete:
- *     summary: Remove uma conexão ativa
- *     tags: [Conexões]
- *     security:
- *       - bearerAuth: []
- *     parameters:
- *       - in: path
- *         name: id
- *         required: true
- *         schema:
- *           type: string
- *         description: ID da conexão ativa
- *     responses:
- *       204:
- *         description: Conexão removida com sucesso.
- *       404:
- *         description: Conexão não encontrada.
- *       500:
- *         description: Erro no servidor.
- */
-  .delete(verifyToken, connectionsController.deleteActiveConnection);
-
-// Conexões Solicitadas
-router.route('/requested')
-/**
- * @swagger
- * /connections/requested:
- *   post:
- *     summary: Cria uma nova solicitação de conexão
- *     tags: [Conexões]
- *     security:
- *       - bearerAuth: []
- *     requestBody:
- *       required: true
- *       content:
- *         application/json:
- *           schema:
- *             $ref: '#/components/schemas/RequestedConnection'
- *     responses:
- *       201:
- *         description: Solicitação criada com sucesso.
- *       400:
- *         description: Solicitação já existente.
- *       500:
- *         description: Erro no servidor.
- */
-  .post(verifyToken, connectionsController.createRequestedConnection);
-
-router.route('/requested/:id')
-/**
- * @swagger
- * /connections/requested/{id}:
- *   get:
- *     summary: Obtém uma solicitação de conexão específica
- *     tags: [Conexões]
- *     security:
- *       - bearerAuth: []
- *     parameters:
- *       - in: path
- *         name: id
- *         required: true
- *         schema:
- *           type: string
- *         description: ID da solicitação de conexão
- *     responses:
- *       200:
- *         description: Solicitação retornada com sucesso.
- *       404:
- *         description: Solicitação não encontrada.
- *       500:
- *         description: Erro no servidor.
- */
-  .get(verifyToken, connectionsController.getRequestedConnectionById)
-  .put(verifyToken, connectionsController.updateRequestedConnection)
-  .delete(verifyToken, connectionsController.deleteRequestedConnection);
-
-// Conexões Inativas
-router.route('/inactive')
-  /**
-   * @swagger
-   * /connections/inactive:
-   *   post:
-   *     summary: Registra uma conexão inativa
-   */
-  .post(verifyToken, connectionsController.createInactiveConnection);
-
-router.route('/inactive/:id')
-  /**
-   * @swagger
-   * /connections/inactive/{id}:
-   *   get:
-   *     summary: Obtém uma conexão inativa
-   *   put:
-   *     summary: Atualiza uma conexão inativa
-   *   delete:
-   *     summary: Remove uma conexão inativa
-   */
-  .get(verifyToken, connectionsController.getInactiveConnectionById)
-  .put(verifyToken, connectionsController.updateInactiveConnection)
-=======
 // ===== Conexões Ativas =====
 router.route('/requests/:senderId/accept')  /**
    * @swagger
@@ -678,7 +441,6 @@
    *       500:
    *         description: Erro no servidor.
    */
->>>>>>> 0e3edbec
   .delete(verifyToken, connectionsController.deleteInactiveConnection);
 
 module.exports = router;